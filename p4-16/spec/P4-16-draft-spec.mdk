--- conflicted
+++ resolved
@@ -1251,14 +1251,9 @@
 
 ### Literal constants { #sec-literals }
 
-<<<<<<< HEAD
-#### Boolean literals { #sec-boolean-literals } There are two boolean
-literal constants: ```true``` and ```false```.
-=======
-#### Boolean Literals { #sec-boolean-literals }
-
-There are two Boolean literal constants: ```true``` and ```false```.
->>>>>>> 85ed0f32
+#### Boolean literals { #sec-boolean-literals }
+
+There are two boolean literal constants: ```true``` and ```false```.
 
 #### Integer literals { #sec-integer-literals }
 
