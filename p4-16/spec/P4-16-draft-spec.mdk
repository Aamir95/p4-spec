--- conflicted
+++ resolved
@@ -120,14 +120,7 @@
 - The size or complexity of a program and its data that will exceed the capacity of any specific packet processing system or the capacity of a particular target
 - All minimal requirements of a packet processing system that is capable of supporting a conforming implementation
 
-<<<<<<< HEAD
-#	Normative References
-\[Here we need to put references to documents that describe basic terms and notation\]
-
-#	Terms, definitions and symbols
-=======
 # Terms, definitions and symbols
->>>>>>> b6725ba5
 
 Throughout this specification, the following terms will be used. Terms, explicitly defined in this specification are not to be presumed to refer implicitly to the similar terms, defined elsewhere. Terms, not explicitly defined in this specification should be interpreted according to ISO/IEC 2382:2015 (Information Technology - Vocabulary) or the other generally recognizable sources, such as RFCs.
 
@@ -231,11 +224,7 @@
 
 One important goal of the P4~16~ language revision is to provide a *stable* programming language definition, that promotes backwards-compatibility. In other words, we strive for programs written in P4~16~ to remain syntactically correct and to behave identically when treated as programs later versions.
 
-<<<<<<< HEAD
-#	Architecture Model 
-=======
 # Architecture Model
->>>>>>> b6725ba5
 
 ##	The architecture { #sec-arch }
 
@@ -2151,37 +2140,11 @@
 
 ##	Expressions on header stacks { #sec-expr-hs }
 
-<<<<<<< HEAD
 A header stack is a fixed-size array of headers with the same
 type. The valid elements of a header stack need not be contiguous. P4
 provides a set of computations for manipulating header stacks. A
 header stack ```hs``` declared as ```h[n]``` can be understood in terms
 of the following pseudocode:
-=======
- ~ Figure { #fig-headerstack; caption: "Example header stacks with 6 elements." }
- ![headerstack]
- ~
- [headerstack]: figs/headerstack.png { width: 5cm; page-align: here }
-
-[]{tex-cmd: "\indent"} A header stack is a fixed-size array of headers
-with the same type. Figure [#fig-headerstack] shows two
-example header stacks with 6 elements, with the indices shown at the
-bottom. In the top figure the first 4 elements are valid (shown
-shaded). Note that all valid elements in a header stack are not
-necessarily contiguous.
-
-P4 provides several computations that can only be applied to header
-stacks. Given an expression ```hs``` of type header stack, the
-following expressions are legal in any context:
-
-- ```hs.empty```: result is a Boolean value, which is ```true``` when all validity bits in the stack are false.
-- ```hs.full```: result is a Boolean value, which is ```true``` if all validity bits in the stack are true.
-- ```hs[index]```: result is a reference to the header at the specified position within the stack; if ```hs``` is an l-value, the result is also an l-value. The header may be invalid. Some targets may impose the constraint that the index expression evaluates to a compile-time known value. Accessing a header stack with an index out of bounds produces an undefined result.
-- ```hs.pop_front(int count)```: shift "left" by ```count``` (e.g., element with index ```count``` is moved to index ```0```). The last ```count``` elements become invalid.
-- ```hs.push_front(int count)```: shift "right" by ```count```. The first ```count``` elements become invalid. The last ```count``` elements in the stack are discarded.
-
-In addition, the following expressions are legal only in parsers:
->>>>>>> b6725ba5
 
 ~ Begin P4Pseudo
 // type declaration
@@ -2191,7 +2154,6 @@
   h[n] data;  // Ordinary array
 }
 
-<<<<<<< HEAD
 // instance declaration and initialization
 hs_t hs;
 hs.nextIndex = 0;
@@ -2263,9 +2225,6 @@
   case it is set to ```0```. The ```count``` argument must be a
   positive integer that is a compile-time known value. The return type
   is ```void```.
-=======
-Targets may impose additional constraints on the use of stacks: e.g., they may require that header stacks never contain "holes" during parsing (this could be enforced by forbidding some operations such as `push_front` and direct access by index within parsers).
->>>>>>> b6725ba5
 
 ##	Function calls, method invocations { #sec-functions }
 Functions can be invoked using the function call syntax.
