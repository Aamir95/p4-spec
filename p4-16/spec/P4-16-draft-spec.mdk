Title : P4~16~ Language Specification
Title Note : (draft)
Title Footer: March 14, 2017
Author : The P4.org language consortium
Heading depth: 5

Pdf Latex: pdflatex
Document Class: [10pt]article
Package: [top=1in, bottom=1.25in, left=1.25in, right=1.25in]{geometry}
Package: fancyhdr

Tex Header:
  \setlength{\headheight}{30pt}
  \renewcommand{\footrulewidth}{0.5pt}

pre, code {
  language: p4;
}
Colorizer: p4
.token.keyword    {
    font-weight: bold;
    font-family: monospace;
    font-size: 10pt;
}

p4example {
  replace: "~ Begin P4ExampleBlock&nl;\
                 ````&nl;&source;&nl;````&nl;\
                 ~ End P4ExampleBlock"
}

@if html {
p4pseudo {
  replace: "~ Begin P4PseudoBlock&nl;\
                 ````&nl;&source;&nl;````&nl;\
                 ~ End P4PseudoBlock";
  padding: 10pt;
  border: solid;
  background-color: #e9fce9;
  border-width: 0.5pt;
}
}

@if tex {
p4pseudo {
  replace: "~ Begin P4PseudoBlock&nl;\
                 ````&nl;&source;&nl;````&nl;\
                 ~ End P4PseudoBlock";
  breakable : true;
  padding: 10pt;
  background-color: #e9fce9;
  border: solid;
  border-width: 0.5pt;
}
}

@if html {
p4grammar {
  replace: "~ Begin P4GrammarBlock&nl;\
                 ````&nl;&source;&nl;````&nl;\
                 ~ End P4GrammarBlock";
  border: solid;
  padding: 10pt;
  background-color: #e6ffff;
  border-width: 0.5pt;
}
}

@if tex {
p4grammar {
  replace: "~ Begin P4GrammarBlock&nl;\
                 ````&nl;&source;&nl;````&nl;\
                 ~ End P4GrammarBlock";
  breakable: true;
  padding: 10pt;
  background-color: #e6ffff;
  border: solid;
  border-width: 0.5pt;
}
}

[TITLE]

[]{tex-cmd: "\newpage"}
[]{tex-cmd: "\fancyfoot[L]{&date; &time;}"}
[]{tex-cmd: "\fancyfoot[C]{P$4_{16}$ language specification}"}
[]{tex-cmd: "\fancyfoot[R]{\thepage}"}
[]{tex-cmd: "\pagestyle{fancy}"}

~ Begin Abstract
P4 is a language for programming the data plane of network devices. This
document provides a precise definition of the P4~16~ language, which is the 2016
revision of the P4 language <http://p4.org>.  The primary target audience for this document
includes developers who want to write compilers/simulators/IDEs/debuggers for
P4 programs. This document may also be useful for P4 programmers who are
interested in understanding the language syntax and semantics at a deeper level.
~ End Abstract

[TOC]

#	Scope { #sec-scope }

This specification establishes the form and interpretation of programs, written
in the P4~16~ programming language. It specifies:

- The representation of P4 programs
- The syntax and constraints of the P4 language
- The semantic rules for interpreting P4 programs
- The representation of input data to be processed by P4 programs
- The representation of output data produced by P4 programs
- The restrictions and limitations of conformant P4 implementations

This specification does not specify:

- The mechanism by which P4 programs are transformed for use on packet processing systems
- The mechanism by which P4 programs are loaded and executed on the packet processing systems
- The mechanism by which input data are delivered to the P4 program
- The mechanism by which output data, produced by P4 program is delivered to the next consumer
- The mechanism by which the control plane can manage stateful objects defined by a P4 program
- The size or complexity of a program and its data that will exceed the capacity of any specific packet processing system or the capacity of a particular target
- All minimal requirements of a packet processing system that is capable of supporting a conforming implementation

# Terms, definitions and symbols

Throughout this specification, the following terms will be used. Terms explicitly defined in this specification are not to be presumed to refer implicitly to similar terms defined elsewhere. Terms not explicitly defined in this specification should be interpreted according to ISO/IEC 2382:2015 (Information Technology - Vocabulary) or the other generally recognizable sources, such as RFCs.

- **Architecture**: A set of P4-programmable components on the target and their external data plane interfaces.
- **Control Plane**: A class of algorithms and the corresponding input and output data that are concerned with the configuration and the provisioning of the data plane.
- **Data Plane**: A class of algorithms, describing handling of individual packets as they pass through a packet processing system.
- **Deparser**: A part of a P4 program that assembles the outgoing packet headers.
- **Intrinsic Metadata**: A set of data that a P4-programmable component can use to interface with the other components in the system.
- **Metadata**: Intermediate data, generated during execution of a P4 program.
- **Packet**: A network packet is a formatted unit of data carried by a packet-switched network.
- **Packet Header**: Packet header refers to supplemental, formally defined data placed at the beginning of a packet. Packet headers are often referred to as packet metadata. A given packet can contain a sequence of packet headers representing different protocols.
- **Packet Payload**: Packet data that follows the Packet Headers.
- **Packet Processing System**: A data processing system oriented towards processing network packets. In general, packet processing systems implement two classes of algorithms, called control plane and data plane.
- **Target**: A Packet Processing System that can execute a P4 program.

#	Overview

~ Figure { #fig-prgswitch; caption: "Traditional switches vs. programmable switches." }
![prgswitch]
~
[prgswitch]: figs/prgswitch.png { width: 100%; page-align: forcehere }

P4 is a language for expressing how packets are processed by the data plane of a programmable network forwarding element such as a programmable hardware or software switch, network interface card, router or network function appliance. The name comes from the original paper that introduced the language, "Programming Protocol-independent Packet Processors," <https://arxiv.org/pdf/1312.1719.pdf>. While initially P4 was designed for programming network switches, its scope has been broadened to cover a large variety of packet processing systems. In the rest of this document we use the generic term _target_ for all such network processing system devices.

Many target devices contain both a control plane and a data plane. P4 is designed to specify only the target data plane functionality. P4 programs also partially define the interface by which the control plane and the data-plane communicate, but P4 cannot be used to describe the target's control-plane functionality. In the rest of this document, when we talk about P4 as "programming a target", we mean "programming the target data plane".

As a concrete example in the context of programming network switches, Figure [#fig-prgswitch] illustrates the difference between a traditional fixed-function switch and a P4-programmable switch. In a traditional switch the manufacturer defines the data-plane functionality. The control-plane controls the data plane by managing entries in tables (e.g. routing tables), configuring specialized objects (e.g. meters) and by processing control-packets (e.g. routing protocol packets) or asynchronous events, such as link state changes or learning notifications.

A P4-programmable switch differs from a traditional switch in two ways:

- The switch data plane is no longer fixed; P4 programs describe the data plane functionality. The data plane is configured at switch initialization time  based on the P4 functionality (shown by the long red arrow). The data plane has no built-in knowledge of existing protocols.
- The control plane continues to interact with the data plane using the same channels; however, the set of tables and other objects driving the behavior of the data plane is no longer fixed, since the P4 programmer specifies it after the switch has been manufactured. The P4 compiler generates the API that the control plane uses to communicate with the data plane from the P4 program.

Hence, P4 itself is protocol independent but allows programmers to express a
rich set of data plane behaviors and protocols.

~ Figure { #fig-p4prg; caption: "Programming a target with P4." }
![p4prg]
~
[p4prg]: figs/p4prg.png { width: 100%; page-align: here; }

[]{tex-cmd: "\indent"}
The core abstractions provided by the P4 language are:

- **Header definitions** describe the format (the set of fields and their sizes) of each header within a packet.
- **Parsers** describe the permitted header sequences within received packets, how to identify those header sequences, and the headers and fields to extract from packets.
- **Tables** associate user-defined keys with actions. P4 tables generalize traditional switch tables; they can be used to implement routing tables, flow lookup tables, access-control lists, and other user-defined table types, including complex multivariable decisions.
- **Actions** are code fragments that describe how packet header fields and metadata are manipulated. Actions can also include data, which can be supplied by the control-plane at run time.
- **Match-action units** perform the following sequence of operations:
  * Construct lookup keys from packet fields or computed metadata,
  * Perform table lookup using the constructed key, choosing an action (including the associated data) to execute
  * Finally, execute the selected action
- **Control flow** expresses an imperative program describing the data-dependent packet processing within a target pipeline, including the data-dependent sequence of match-action unit invocations. Deparsing (packet reassembly) can be performed using a control flow.
- **Extern objects** are library constructs that can be manipulated by P4 programs through well-defined APIs, but whose internal behavior is hardwired (e.g., checksum units) and hence not programmable using P4.
- **User-defined metadata**: user-defined data structures associated with each packet.
- **Intrinsic metadata**: metadata provided by the architecture associated with each packet (e.g., the input port where a packet has been received).

Figure [#fig-p4prg] shows a typical tool workflow when programming a target using P4.

Target manufacturers provide the hardware or software implementation framework, an architecture definition, and a P4 compiler for that target. P4 programmers write programs in P4 for a specific architecture. The *architecture* defines a set of P4-programmable components on the target as well as their external data plane interfaces.

Compiling a set of P4 programs produces two artifacts:

- a data plane configuration that implements the forwarding logic described in the input P4 program and
- an API for managing the behavior of the data plane objects from the control plane

P4 is a domain-specific language. It is designed to be implementable on a large variety of target platforms such as programmable network cards, FPGA switches, software switches and programmable ASICs. As such the language is restricted to constructs that are efficiently implementable on all these platforms.

P4 is not a Turing-complete language. In fact, assuming a fixed cost for a table lookup operation, all P4 program blocks (i.e., parser or control) should provably execute a constant O(1) number of operations for each byte of an input packet received (i.e., each header byte analyzed). In other words, the computational complexity of a P4 program depends linearly only on the header sizes, and never depends on the size of the state accumulated while processing data (e.g., the number of flows, or the total number of packets processed). These guarantees are necessary (but not sufficient) for enabling fast packet processing across a variety of targets.

_P4 conformance_ of a target is defined as follows: if a specific target T supports only a subset of the P4 programming language (let's call it P4^T^), the programs written in P4^T^ executed on the target should provide the exact same behavior as P4 programs executed on the P4 abstract machine in this document.

Note that P4 conformant targets can provide arbitrary P4 language extensions and ```extern``` elements.

##	Benefits of P4

Compared to the state-of-the-art method of programming network processing systems (e.g., writing microcode on top of custom hardware), P4 provides significant advantages:

- **Flexibility**: P4 makes many packet-forwarding policies expressible as programs; contrast this to traditional switches, which expose fixed-function forwarding engines to their users
- **Expressiveness**: P4 programs may express sophisticated hardware-independent packet processing algorithms using solely general-purpose operations and table look-ups. Such programs will be portable between hardware targets that implement similar architectures (assuming enough resources are available).
- **Resource mapping and management**: P4 programs express resource usage in symbolic terms (e.g., IPv4 source address); compilers map such user-defined fields to available hardware resources and manage resource allocation and scheduling.
- **Software engineering**: P4 programs provide important benefits such as type checking, information hiding and software reuse.
- **Component libraries**: Manufacturer-supplied component libraries may be used to wrap hardware-specific functions into portable high-level P4 constructs.
- **Decoupling hardware and software evolution**: Target manufacturers may use abstract architectures to further decouple the evolution of low-level architectural details from high-level processing.
- **Debugging**: Manufacturers can provide their customers software models of an architecture to aid in the development and debugging of P4 programs.

##	P4 language evolution: comparison to previous versions (P4 v1.0/v1.1)

~ Figure { #fig-p4transition; caption: "Evolution of the language between versions P4~14~ (versions 1.0 and 1.1) and P4~16~." }
![p4transition]
~
[p4transition]: figs/p4transition.png { width: 100%; page-align: forcehere }

The P4 language went through some significant, backwards-incompatible changes to the language syntax and semantics. The language evolution between the previous version (P4~14~) and the current one (P4~16~) is illustrated in Figure [#fig-p4transition]. In particular, a significant number of language constructs have been eliminated from the language and will be migrated into libraries. Examples include: counters, checksum units, meters, etc.

The original complex language (74 keywords) has been thus transformed into a
relatively small core language (35 keywords, shown in Section
[#sec-p4-keywords]) accompanied by a core library of fundamental constructs
which are necessary for writing almost all P4 programs. This core language is
the subject of this specification.

The v1.1 version of P4 introduced a language construct called ```extern``` which can be used to describe library elements. Many constructs that are defined in the v1.1 language specification will thus be transformed into such library elements (including equivalents to v1.1 constructs that have been eliminated from the language, such as counters and meters). Some of these ```extern``` objects are expected to be standardized, and they will be in the scope of a separate document, describing a standard library of P4 elements. In this document we provide several examples of ```extern``` constructs.

The P4~16~ language also introduces and repurposes some v1.1 language constructs for describing the programmable parts of an architecture. These language constructs are: ```parser```, ```state```, ```control```, and ```package```.

One important goal of the P4~16~ language revision is to provide a *stable* programming language definition, that promotes backwards-compatibility. In other words, we strive for programs written in P4~16~ to remain syntactically correct and to behave identically when treated as programs for later versions of the P4 language.

# Architecture Model

##	The architecture { #sec-arch }

~ Figure { #fig-p4interface; caption: "P4 program interfaces." }
![p4interface]
~
[p4interface]: figs/p4interface.png { width: 100%; page-align: here }

The _P4 architecture_ identifies the P4-programmable blocks (e.g., parser, ingress pipeline, egress pipeline, deparser, etc.) and their data plane interfaces.

The P4 architecture can be thought of as a contract between the target and P4 code, executing on it. Each target manufacturer must therefore provide both the P4 compiler for it as well as an accompanying architecture definition for their target. (We expect that P4 compilers for all architectures can share a common front-end). This architecture definition does not have to expose the entire programmable surface of the data plane --- a manufacturer may even choose to provide multiple definitions for the same hardware device, each with different capabilities (e.g., with or without multicast support).

Figure [#fig-p4interface] illustrates the data plane interfaces of P4 programs. It shows a target that has two programmable blocks (#1 and #2). Each block is programmed through a dedicated P4 program fragment. The target interfaces with the P4 program through a set of control registers or signals. Input controls provide information to P4 programs (e.g., the input port that a packet was received from), while output controls can be written to by P4 programs to influence the target behavior (e.g., the output port where a packet has to be directed). Control registers/signals are represented in P4 by _intrinsic metadata_.

Moreover, P4 programs can store and manipulate data pertaining to each packet, represented by _user-defined metadata_.

The behavior of each P4 program is completely described as a set of transformations mapping vectors of bits to vectors of bits. However, _only the architecture model attaches a meaning to the bits in a control register_. For example, in order to cause a network packet to be forwarded on a specific output port, a P4 program may need to write the output port index into a dedicated control register. Similarly, in order to cause a packet to be dropped, a P4 program may need to set a "drop" bit into another dedicated control register.

~ Figure { #fig-p4checksum; caption: "P4 program invoking the services of a fixed-function object." }
![p4checksum]
~
[p4checksum]: figs/p4checksum.png { width: 50%; page-align: here }

[]{tex-cmd: "\indent"}
P4 programs can invoke services of fixed-function blocks. Figure [#fig-p4checksum] shows a P4 program invoking the services of a target built-in checksum computation unit. The implementation of the checksum unit is not specified in P4, but its interface is. Interfaces (represented by P4 ```extern``` objects) describe the set of operations that are offered by a fixed-function object as well as their arguments, similar to methods in object-oriented programming languages.

In general, P4 programs are not expected to be portable across different architectures. For example, executing a P4 program that controls packet broadcast by writing into a custom control register will not work on a target that provides no such control register. However, P4 programs written for a given architecture should be portable across all targets that faithfully implement the corresponding model (assuming that enough resources are available to implement the program).

##	The P4 standard architecture { #sec-p4-std-arch }

We expect that the P4 community will evolve a standard architecture model (or a small set of models, pertaining to specific verticals, e.g., switches and network cards). Wide adoption of such standard architectures should promote wide portability of P4 programs. The standard architecture is the scope of a separate document.

##	P4 program data plane interfaces { #sec-dp-interfaces }

(In the following examples P4 keywords are highlighted in fixed-size fonts, e.g., ```parser```.) To describe a functional block that can be programmed in P4 the target manufacturer provides a target type declaration. Target declarations are discussed in Section [#sec-arch-desc], but we give a brief introduction here to make things concrete. For example, the target manufacturer could write a declaration as follows:

~ Begin P4Example
control matchActionPipe<H>(in bit<4> inputPort,
                           inout H parsedHeaders,
                           out bit<4> outputPort);
~ End P4Example

This declaration describes a programmable block named ```matchActionPipe``` that performs match-action processing (shown by the ```control``` P4 reserved keyword). The interface between the ```matchActionPipe``` block and the surrounding hardware can be read from this declaration:

- ```bit<4>``` is a type indicating a 4-bit value,
- The ```in```, ```inout```, and ```out``` keywords indicate the direction of parameters
- The first input is a 4-bit value named ```inputPort```, received as an input (```in```) (an instance of intrinsic metadata).
- The second input is an object of type ```H```, named ```parsedHeaders```. It is both an input and an output, shown by ```inout```.
- The type ```H``` is given by a type variable ```<H>```  in the declaration (the syntax is similar to Java). The type ```H``` indicates a type that will be defined later by the programmer.
- The first output is the same ```parsedHeaders``` as an output, also stored in general-purpose registers. The user mutates this value in-place in the pipeline implementation, and the value of the ```parsedHeaders``` at the completion of pipe is the result of the computation.
- The second output is a four-bit value named ```outputPort```. This value is written into a control register.

##	External units with predefined functionality { #sec-external-units }

P4 programs can also interact with fixed-function objects by invoking their services. Such fixed-function objects are described using the ```extern``` object construct, which only describes the interfaces that such an object exposes to the data-plane; a complete description of ```extern``` is given in Section [#sec_extern], but we provide an overview here.

```extern``` objects are similar to pure abstract classes from object-oriented programming (or interfaces in Java and C#), by describing a set of methods that are implemented by an object, but not the implementation of these methods. For example, the following construct could be used to describe the operations offered by an incremental checksum unit:

~ Begin P4Example
extern Checksum16 {
    Checksum16();              // constructor
    void clear();              // prepare unit for computation
    void update<T>(in T data); // add data to checksum
    void remove<T>(in T data); // remove data from existing checksum
    bit<16> get(); // get the checksum for the data added since last clear
}
~ End P4Example

#	Example: A very simple switch { #sec-vss-example }

To make the discussion concrete we begin by presenting a complete example: we start by describing the architecture of a very simple switch. We then provide the P4 description of the architecture. We end by writing a complete P4 program for controlling the switch. While the example is relatively involved, it makes use all important features of the P4 programming language.

~ Figure { #fig-vssarch; caption: "The Very Simple Switch (VSS) architecture." }
![vssarch]
~
[vssarch]: figs/vssarch.png { width: 100%; page-align: here }

[]{tex-cmd: "\indent"}
We call our architecture the "Very Simple Switch" (VSS). Figure [#fig-vssarch] is a diagram of this architecture. There is nothing special about VSS, it is just a pedagogical example which allows us to illustrate how programmable switches can be described and programmed in P4. We expect that each target manufacturer will publish one or multiple architecture model(s) reflecting the capabilities of their own hardware; in addition we expect that the community will evolve a standard switch architecture, which will be more full-featured than VSS. VSS has some fixed-function blocks (shown in cyan in our example), whose behavior is described in Section [#sec_vssarch]. The white blocks are programmable using P4.

VSS receives packets through one of 8 input Ethernet ports, through a recirculation channel, or from a port connected directly to the CPU. VSS has one single parser, feeding into a single match-action pipeline, which feeds into a single deparser. After exiting the deparser, packets are emitted through one of 8 output Ethernet ports or one of 3 "special" ports:

- Packets sent to the "CPU port" are sent to the control plane
- Packets sent to the "Drop port" are discarded
- Packets sent to the "Recirculate port" are re-injected in the switch through a special input port

Packets may be received from one of three sources:

- One of 8 input ports
- Through recirculation
- From the control plane CPU

The white blocks in the figure are programmable, and the user must provide a corresponding P4 program to control the behavior of each such block. The cyan blocks are fixed-function. The green arrows are data plane interfaces used to convey information between the fixed-function blocks and the programmable blocks --- exposed in the P4 program as intrinsic metadata. The red arrows show the flow of user-defined data. VSS has three programmable blocks: a parser, a match-action pipeline, and a deparser.

##	Very Simple Switch Architecture { #sec-vss-arch }

The following P4 program provides a declaration of VSS in P4, as it would be provided by the VSS manufacturer. The declaration contains several type declarations, constants, and finally declarations for the three programmable blocks; the code uses syntax highlighting. The programmable blocks are described by their types; the implementation of these blocks has to be provided by the switch programmer.

~ Begin P4Example
// File "very_simple_model.p4"
// Simple switch P4 declaration
// core library needed for packet_in definition
#include <core.p4>
/* Various constants and structure declarations */
/* ports are represented using 4-bit values */
typedef bit<4> PortId;
/* only 8 ports are "real" */
const PortId REAL_PORT_COUNT = 4w8;  // 4w8 is the number 8 in 4 bits
/* metadata accompanying an input packet */
struct InControl {
    PortId inputPort;
}
/* special input port values */
const PortId RECIRCULATE_IN_PORT = 0xD;
const PortId CPU_IN_PORT = 0xE;
/* metadata that must be computed for outgoing packets */
struct OutControl {
    PortId outputPort;
}
/* special output port values for outgoing packet */
const PortId DROP_PORT = 0xF;
const PortId CPU_OUT_PORT = 0xE;
const PortId RECIRCULATE_OUT_PORT = 0xD;
/* Prototypes for all programmable blocks */
/**
 * Programmable parser.
 * @param <H> type of headers; defined by user
 * @param b input packet
 * @param parsedHeaders headers constructed by parser
 */
parser Parser<H>(packet_in b,
                 out H parsedHeaders);
/**
 * Match-action pipeline
 * @param <H> type of input and output headers
 * @param headers headers received from the parser and sent to the deparser
 * @param parseError error that may have surfaced during parsing
 * @param inCtrl information from architecture, accompanying input packet
 * @param outCtrl information for architecture, accompanying output packet
 */
control Pipe<H>(inout H headers,
                in error parseError,// parser error
                in InControl inCtrl,// input port
                out OutControl outCtrl); // output port
/**
 * Switch deparser.
 * @param <H> type of headers; defined by user
 * @param b output packet
 * @param outputHeaders headers for output packet
 */
control Deparser<H>(inout H outputHeaders,
                    packet_out b);
/**
 * Top-level package declaration - must be instantiated by user.
 * The arguments to the package indicate blocks that
 * must be instantiated by the user.
 * @param <H> user-defined type of the headers processed.
 */
package VSS<H>(Parser<H> p,
               Pipe<H> map,
               Deparser<H> d);
// Architecture-specific objects that can be instantiated
// Checksum unit
extern Checksum16 {
    Checksum16();              // constructor
    void clear();              // prepare unit for computation
    void update<T>(in T data); // add data to checksum
    void remove<T>(in T data); // remove data from existing checksum
    bit<16> get(); // get the checksum for the data added since last clear
}
~ End P4Example
Let us describe some of these elements:

- The included file ```core.p4``` is described in more detail in Appendix [#sec-p4-core-lib]. We use it here for some standard data-types and error codes.
- ```bit<4>``` is the type of bit-strings with 4 bits.
- The syntax ```4w0xF``` indicates the value 15 represented using 4 bits. An alternative notation is ```4w15```. In some circumstances the width modifier can be omitted, writing just ```15```.
- ```error``` is a built-in P4 type for holding error codes
- Next follows the declaration of a parser:
~ Begin P4Example
parser Parser<H>(packet_in b, out H parsedHeaders);
~ End P4Example

This declaration describes a parser --- but not yet its implementation. The parser implementation will have to be provided by the user. The parser reads its input from a ```packet_in```, which is a pre-defined P4 abstraction that represents an incoming network packet, declared in the ```core.p4``` library. The parser writes its output (the ```out``` keyword) into the ```parsedHeaders``` argument. The type of this argument is ```H```, yet unknown - it will also be provided by the user.

- The declaration
~ Begin P4Example
control Pipe<H>(inout H headers,
                  in error parseError,
                  in InControl inCtrl,
                  out OutControl outCtrl);
~ End P4Example
describes the interface of a Match-Action pipeline named ```Pipe```.

The pipeline receives 3 inputs: the headers ```headers```, a parser error ```parseError```, and the ```inCtrl``` control data. Figure [#fig-vssarch] indicates the different sources of these pieces of information. The pipeline writes its outputs into ```outCtrl```, and it must update in place the headers to be consumed by the deparser.

- The top-level package is called ```VSS```; in order to program a VSS, the user will have to instantiate a package of this type (shown in the next section). The top-level package declaration also depends on a type variable H:
~ Begin P4Example
package VSS<H>
~ End P4Example

A type variable indicates a type yet unknown that must be provided by the user at a later time. In this case ```H``` is the type of the set of headers that the user program will be processing; the parser will produce the parsed representation of these headers, and the match-action pipeline will update the input headers in place to produce the output headers.

- The ```package VSS``` declaration has 3 complex parameters, of types ```Parser```, ```Pipe``` and ```Deparser``` respectively; which are exactly the declarations we have just described. In order to program the target one has to supply values for these parameters.
- In this program the ```inCtrl``` and ```outCtrl``` structures represent control registers. The content of the headers structure is stored in general-purpose registers.
- The ```extern Checksum16``` declaration describes an external block whose services can be invoked to compute checksums.

##	Very Simple Switch Architecture Description { #sec_vssarch }

In order to fully understand VSS's behavior and write meaningful P4 programs for it, and for implementing a control plane, we also need a full behavioral description of the fixed-function blocks. This section can be seen as a simple example illustrating all the details that have to be handled when writing an architecture description. The P4 language is not intended to cover the description of all such functional blocks --- the language can only describe the interfaces between programmable blocks and the target --- in the previous program this interface is given by the ```Parser```, ```Pipe```, and ```Deparser``` declarations. In practice we expect that the complete target description will be provided as an executable program and/or diagrams and text; in this document we provide a verbal description in English.

###	Arbiter block

The input arbiter block performs the following functions:

- It receives packets from one of the physical input Ethernet ports, from the control plane or from the input recirculation port.
- For packets received from Ethernet ports, the block computes the Ethernet trailer checksum and verifies it. If the checksum does not match, the packet is discarded. If the checksum does match, it is removed from the packet payload.
- Receiving a packet involves running an arbitration algorithm if multiple packets are available.
- If the arbiter block is busy processing a previous packet and no queue space is available, input ports may drop arriving packets, without indicating the fact that the packets were dropped in any way.
- After receiving a packet, the arbiter block sets the ```inCtrl.inputPort``` value that is an input to the parser with the identity of the input port where the packet originated. Physical Ethernet ports are numbered 0 to 7, while the input recirculation port has a number 13 and the CPU port has the number 14.

###	Parser runtime block

The parser runtime block works in concert with the parser. It provides an error code to the match-action pipeline, based on the parser actions, and it provides information about the packet payload (e.g., the size of the remaining payload data) to the demux block. As soon as a packet's processing is completed by the parser, the match-action pipeline is invoked with the associated metadata as inputs (packet headers and user-defined metadata).

###	Demux block

The core functionality of the demux block is to receive the headers for the outgoing packet from the deparser and the packet payload from the parser, to assemble them into a new packet and to send the result to the correct output port. The output port is specified by the value of ```outCtrl.ouputPort```, which is set by the match-action pipeline.

- Sending the packet to the drop port causes the packet to disappear forever.
- Sending the packet to an output Ethernet port numbered between 0 and 7 causes it to be emitted on the corresponding physical switch interface. The packet may be placed in a queue if the output interface is busy emitting a previous packet. When the packet is emitted, the physical interface computes a correct Ethernet checksum trailer and appends it to the packet.
- Sending a packet to the output CPU port causes the packet to be transferred to the control plane. In this case, **the packet that is sent to the CPU is the original input packet**, and not the packet received from the deparser. The latter packet is discarded.
- Sending the packet to the output recirculation port causes it to appear at the input recirculation port. Recirculation is useful when packet processing cannot be done in a single pass.
- If the ```outputPort``` has an illegal value (e.g., 9), the packet is sent to the drop port.
- If the demux unit is busy processing a previous packet and there is no capacity to queue the packet coming from the deparser, **the demux unit may drop the packet by its own choice**, irrespective of the output port indicated.

Please note that some of the behaviors of the demux block may be unexpected --- we have highlighted them in bold. We are not specifying here several important behaviors related to queue size, arbitration and timing, which also influence the packet processing.

The arrow shown from the parser runtime to the demux block represents an additional information flow from the parser to the demux: the packet being processed as well as the offset within the packet where parsing ended (i.e., the start of the packet payload).

###	Available extern blocks { #sec-vss-extern }

The VSS architecture provides an incremental checksum extern block,
called ```Checksum16```. The checksum unit has a constructor and four
methods:

- ```clear()``` --- prepares the unit for a new computation
- ```update<T>(in T data)``` --- add some data to be checksummed. The data must be either a bit-string, a header-typed value, or a ```struct``` containing such values. The fields in the header/struct are concatenated in the order they appear in the type declaration.
- ```get()``` --- returns the 16-bit one's complement checksum. When this function is invoked the checksum must have received an integral number of bytes of data.
- ```remove<T>(in T data)``` --- under the assumption that ```data``` was used for computing the current checksum, ```data``` is removed from the checksum (“undo”).


##	A complete Very Simple Switch program { #sec-vss-all }

Here we provide a complete P4 program performing L2/L3 forwarding for IPv4 packets for the VSS. This program does not take advantage of some features of the switch: e.g., recirculation. The details of many constructs will be explained throughout the document.

~ Figure { #fig-vssmau; caption: "Diagram of the match-action pipeline expressed by the VSS P4 program." }
![vssmau]
~
[vssmau]: figs/vssmau.png { width: 100%; page-align: here }

[]{tex-cmd: "\indent"}
Parsing attempts to recognize an Ethernet header and an IPv4 header; if these headers are missing parsing terminates with an error. Otherwise it extracts the information from these headers into a structure with type ```Parsed_packet```. The match-action pipeline is shown in Figure [#fig-vssmau]; it comprises 4 match-action units (represented by the P4 ```table``` keyword):

- If any parser error has occurred, the packet is dropped (sending it to ```DROP_PORT```)
- The first table uses the IPv4 destination address to discover the ```outputPort``` and the IPv4 address of the next hop. If this look-up fails, the packet is dropped. The table also decrements the IPv4 ttl value.
- The second table checks the ttl value:  if the ttl becomes 0, the packet is sent through the CPU port towards the control plane.
- The third table uses the IPv4 address of the next hop (computed by the first table) to figure out the Ethernet address of the next hop.
- Finally, the last table uses the ```outputPort``` to identify the source Ethernet address of the current switch, which is set in the outgoing packet.

The deparser puts together a packet by reassembling the Ethernet and IPv4 headers as computed in the pipeline.
This example uses preprocessor ```#include``` directives (see Section [#sec-preprocessor]).

~ Begin P4Example
#include <core.p4>

// include the very simple switch declaration from the previous section
#include "very_simple_model.p4"

// This program processes packets composed of an Ethernet and
// an IPv4 header, performing forwarding based on the
// destination IP address

typedef bit<48>  EthernetAddress;
typedef bit<32>  IPv4Address;

// standard Ethernet header
header Ethernet_h {
    EthernetAddress dstAddr;
    EthernetAddress srcAddr;
    bit<16>         etherType;
}

// IPv4 header without options
header IPv4_h {
    bit<4>       version;
    bit<4>       ihl;
    bit<8>       diffserv;
    bit<16>      totalLen;
    bit<16>      identification;
    bit<3>       flags;
    bit<13>      fragOffset;
    bit<8>       ttl;
    bit<8>       protocol;
    bit<16>      hdrChecksum;
    IPv4Address  srcAddr;
    IPv4Address  dstAddr;
}

// Parser section

// Declare user-defined errors that may be signaled during parsing
error {
    IPv4OptionsNotSupported,
    IPv4IncorrectVersion,
    IPv4ChecksumError
}

// List of all recognized headers
struct Parsed_packet {
    Ethernet_h ethernet;
    IPv4_h     ip;
}

parser TopParser(packet_in b, out Parsed_packet p) {
    Checksum16() ck;  // instantiate checksum unit

    state start {
        b.extract(p.ethernet);
        transition select(p.ethernet.etherType) {
            0x0800: parse_ipv4;
            // no default rule: all other packets rejected
        }
    }

    state parse_ipv4 {
        b.extract(p.ip);
        verify(p.ip.version == 4w4, error.IPv4IncorrectVersion);
        verify(p.ip.ihl == 4w5, error.IPv4OptionsNotSupported);
        ck.clear();
        ck.update(p.ip);
        // Verify that packet checksum is zero
        verify(ck.get() == 16w0, error.IPv4ChecksumError);
        transition accept;
    }
}

// match-action pipeline section
control TopPipe(inout Parsed_packet headers,
                in error parseError,// parser error
                in InControl inCtrl,// input port
                out OutControl outCtrl) {
     IPv4Address nextHop;  // local variable

     /**
      * Indicates that a packet is dropped by setting the
      * output port to the DROP_PORT
      */
      action Drop_action()
      { outCtrl.outputPort = DROP_PORT; }

      IPv4Address nextHop;

     /**
      * Set the next hop and the output port.
      * Decrements ipv4 ttl field.
      * @param ivp4_dest ipv4 address of next hop
      * @param port output port
      */
      action Set_nhop(IPv4Address ipv4_dest,
                      PortId port) {
          nextHop = ipv4_dest;
          headers.ip.ttl = headers.ip.ttl - 1;
          outCtrl.outputPort = port;
      }

     /**
      * Computes address of next IPv4 hop and output port
      * based on the IPv4 destination of the current packet.
      * Decrements packet IPv4 TTL.
      * @param nextHop IPv4 address of next hop
      */
     table ipv4_match {
         key = { headers.ip.dstAddr: lpm; }  // longest-prefix match
         actions = {
              Drop_action;
              Set_nhop;
         }

         size = 1024;
         default_action = Drop_action;
     }

     /**
      * Send the packet to the CPU port
      */
      action Send_to_cpu()
      { outCtrl.outputPort = CPU_OUT_PORT; }

     /**
      * Check packet TTL and send to CPU if expired.
      */
     table check_ttl {
         key = { headers.ip.ttl: exact; }
         actions = { Send_to_cpu; NoAction; }
         const default_action = NoAction; // defined in core.p4
     }

     /**
      * Set the destination MAC address of the packet
      * @param dmac destination MAC address.
      */
      action Set_dmac(EthernetAddress dmac)
      { headers.ethernet.dstAddr = dmac; }
     /**
      * Set the destination Ethernet address of the packet
      * based on the next hop IP address.
      * @param nextHop IPv4 address of next hop.
      */
      table dmac {
          key = { nextHop: exact; }
          actions = {
               Drop_action;
               Set_dmac;
          }
          size = 1024;
          default_action = Drop_action;
      }

      /**
       * Set the source MAC address.
       * @param smac: source MAC address to use
       */
       action Set_smac(EthernetAddress smac)
       { headers.ethernet.srcAddr = smac; }

      /**
       * Set the source mac address based on the output port.
       */
      table smac {
           key = { outCtrl.outputPort: exact; }
           actions = {
                Drop_action;
                Set_smac;
          }
          size = 16;
          default_action = Drop_action;
      }

      apply {
          if (parseError != error.NoError) {
              Drop_action();  // invoke drop directly
              return;
          }

          ipv4_match.apply(); // Match result will go into nextHop
          if (outCtrl.outputPort == DROP_PORT) return;

          check_ttl.apply();
          if (outCtrl.outputPort == CPU_OUT_PORT) return;

          dmac.apply();
          if (outCtrl.outputPort == DROP_PORT) return;

          smac.apply();
    }
}

// deparser section
control TopDeparser(inout Parsed_packet p, packet_out b) {
    Checksum16() ck;
    apply {
        b.emit(p.ethernet);
        if (p.ip.isValid()) {
            ck.clear();              // prepare checksum unit
            p.ip.hdrChecksum = 16w0; // clear checksum
            ck.update(p.ip);         // compute new checksum.
            p.ip.hdrChecksum = ck.get();
        }
        b.emit(p.ip);
    }
}

// Instantiate the top-level VSS package.
// use TopParser for the p Parser, etc.
VSS(TopParser(),
    TopPipe(),
    TopDeparser()) main;
~ End P4Example

#	P4 Language definition { #sec-p4-lang-def }
The P4 language can be viewed as having several distinct components, which we describe separately:

- The core language, comprising of types, variables, scoping, declarations, statements, expressions, etc. We start by describing this part of the language.
- A sub-language for expressing parsers, based on state machines (Section [#sec-packet-parsing]).
- A sub-language for expressing match-action computations, based on traditional imperative control-flow (Section [#sec-control]).
- A sub-language for describing architectures (Section [#sec-arch-desc]).


##	Syntax and semantics { #sec-syntax }

###	Grammar { #sec-grammar-intro }

The complete grammar of P4~16~ is given in Appendix [#sec-grammar], using the YACC/bison grammar description language. In this text we use the same grammar; we use the following conventions when we provide excerpts from the grammar:

- grammar rules are written using ```fixed-size font```
- ```UPPERCASE``` symbols denote grammar terminals. Grammar fragments will be shown using a special style, as in the following example:
~ Begin P4Grammar
p4program
    : /* empty */
    | p4program declaration
    | p4program ';'
    ;
~ End P4Grammar

Pseudo-code examples (mostly used for describing the semantics of various P4 constructs) are shown with fixed-size fonts as in the following example:

~ Begin P4Pseudo
ParserModel.verify(bool condition, error err) {
    if (condition == false) {
        ParserModel.parserError = err;
        ParserModel.currentState = reject;
    }
}
~ End P4Pseudo

###	Semantics and the P4 abstract machines
The P4 semantics is described in terms of abstract machines executing traditional imperative code. There is an abstract machine for each P4 sub-language (parser, control).The abstract machines are described in this text in pseudo-code and English.

P4 compilers can reorganize the generated code in any way as long as the externally visible behaviors of the P4 programs are preserved as described by this specification. The externally visible behavior of a P4 program is defined entirely by:

- The input/output behavior of all P4 blocks, i.e., the values of the outputs computed by a P4 parser/control block given a set of inputs
- The state maintained by extern blocks

##	Preprocessing { #sec-preprocessor }

To aid composition of programs from multiple source files P$4_{16}$ compilers should support the following subset of the C preprocessor functionality:

-	```#define``` for defining macros without arguments
-	```#undef```
-	```#if #else #endif #ifdef #ifndef #elif```
-	```#include```

The preprocessor will also remove the following sequence of two ASCII characters: backslash newline (ASCII codes 92, 10).

Additional capabilities of the C preprocessor may be supported, but are not guaranteed (e.g., macros with arguments).
Similar to C, ```#include``` can specify a file name either within double quotes or within ```<>```.
~ Begin P4Example
#include <system_file>
#include "user_file"
~ End P4Example

The difference between the two forms is the order in which the preprocessor searches for header files when the path is incompletely specified.

In addition, P4 compilers should correctly handle #line directives that may be generated during preprocessing.
This functionality allows P4 programs to be built from multiple source files, potentially produced by different programmers at different times:

- the P4 core library, produced by the P4 language designers
- the architecture interfaces, specified by the target manufacturer
- target libraries, describing extern blocks provided by the architecture
- user-defined and other libraries of useful components (e.g. standard protocol header definitions)
- the P4 programs that control programmable functional blocks of a target

###	P4 core library

Similar to the C standard library, the P4 language specification defines a core library that declares useful P4 constructs. A description of the P4 core library is provided in Appendix [#sec-p4-core-lib]. Most P4 programs will include the core library. Including the core library is done with

~ Begin P4Example
#include <core.p4>
~ End P4Example

##	Lexical constructs { #sec-lexical }

All P4 keywords use only ASCII characters. All P4 identifiers must use only ASCII characters. P4 compilers should handle correctly strings containing 8-bit characters in comments and string literals.

P4 is case-sensitive.

Whitespace characters, including newlines are treated as token separators. Indentation is free-form; however, P4 has C-like block constructs, and all our examples use C-like indentation. Tab characters are treated as spaces.

The lexer recognizes the following kinds of terminals:

- ```IDENTIFIER``` - start with a letter or underscore, and contain letters, digits and underscores
- ```TYPE``` - identifier that denotes a type name
- ```INTEGER``` - integer literals
- ```DONTCARE``` - a single underscore
- Keywords, e.g., ```RETURN```. Each keyword terminal corresponds to a language keyword with the same spelling but using lowercase. For example, the ```RETURN``` terminal corresponds to the ```return``` keyword.

###	    Identifiers { #sec-identifiers }

P4 identifiers may contain only letters, numbers and the underscore character ```_```, and must start with a letter or with underscore. The special identifier consisting of a single underscore ```_``` is reserved to indicate a "don't care" value in several contexts; its type may vary depending on the context. Some reserved keywords (e.g., ```apply```) can be used as identifiers if the context makes it unambiguous.

~ Begin P4Grammar
nonTypeName
    : IDENTIFIER
    | APPLY
    | KEY
    | ACTIONS
    | STATE
    ;

name
    : nonTypeName
    | TYPE
    ;
~ End P4Grammar

###	Comments { #sec-comments }
Comments are Java style:

- Single-line comments, spanning to the end of line, introduced by ```//```
- Multi-line comments, enclosed between ```/*``` and ```*/```
- Nested multi-line comments are not supported.
- JavaDoc comments, starting with ```/**``` and ending with ```*/```

JavaDoc comments are strongly encouraged for the P4 language elements that are used to synthesize the interface with the control-plane: tables and actions.

Comments are token separators: no comments are allowed within a token, e.g. ```bi/**/t``` is parsed as two tokens, ```bi``` and ```t```, and not as a single ```bit``` token.

###	Literal constants { #sec-literals }

####	Boolean Literals { #sec-boolean-literals }
There are two Boolean literal constants: ```true``` and ```false```.

####	Integer literals { #sec-integer-literals }

Integer literals are positive integers of an arbitrary precision. By default, literals are assumed in base 10. To use a different base for the literal, one of the following prefixes must be employed:

- ```0x``` or ```0X``` indicates base 16 (hexadecimal)
- ```0o``` or ```0O``` indicates base 8 (octal)
- ```0b``` or ```0B``` indicates base 2

The width of a numeric literal in bits can be specified by an unsigned number prefix consisting of a number of bits and a signedness indicator:

- ```w``` indicates unsigned numbers
- ```s``` indicates signed numbers

Note that, unlike C, a leading zero by itself does not indicate an octal (base 8) constant.
The underscore character is considered a digit within number literals but it is ignored when computing the value of the parsed number. This allows long constant numbers to be more easily read by grouping digits together. The underscore cannot be used in the width specification or as the first character of an integer literal. No comments or whitespaces are allowed within a literal. Here are some examples of numeric literals:
~ Begin P4Example
32w0xFF        // a 32-bit unsigned number with value 255
32s0xFF        // a 32-bit signed number with value 255
8w0b10101010   // an 8-bit unsigned number with value 0xAA
8w0b_1010_1010 // same value as above
8w170          // same value as above
8s0b1010_1010  // an 8-bit signed number with value -86
16w0377        // 16-bit unsigned number with value 377 (not 255!)
16w0o377       // 16-bit unsigned number with value 255 (base 8)
~ End P4Example

####	String literals { #sec-string-literals }

String literals (string constants) are specified as an arbitrary sequence of 8-bit characters, enclosed within double quote signs ```"``` (ASCII code 34). A P4 string starts with a double quote sign and extends to the first double quote sign which is not immediately preceded by an odd number of backslash characters (ASCII code 92). P4 does not make any validity checks on strings (i.e., it does not check that strings represent legal UTF-8 encodings).

Since P4 does not provide any operations on strings, in general the P4 string literals will be passed unchanged through the P4 compiler to other third-party tools or compiler-backends, including the terminating quotes. These tools can define their own handling of escape sequences (e.g., how to specify Unicode characters, or unprintable ASCII characters).

Here are 3 examples of string literals:
~ Begin P4Example
"simple string"
"string \" with \" embedded \" quotes"
"string with
embedded line terminator"
~ End P4Example

##	Naming conventions { #sec-naming-conventions }

P4 provides a rich assortment of types. There are built-in types to represent constructs such as parsers, pipelines, actions, and tables. Base types include bit-strings, numbers, and errors. Users can construct new types based on these: structures, headers, enumerations, header stacks, etc.

In this document we adopt the Java-like naming guidelines:

- The P4 built-in types all start with lowercase characters and are shown in bold, e.g., ```int<20>```
- In all our examples we write user-defined types with an uppercase character, e.g., ```IPv4Address```
- Type variables (e.g., used in templates) are always uppercase, e.g., ```parser P<H, IH>(...)```
- All variables are named with lowercase names, e.g., ```ipv4header```
- Constants are all uppercase, e.g., ```CPU_PORT```
- Errors and enumerations have camel-case names, e.g. ```PacketTooShort```

##	P4 Program structure { #sec-p4-prog-structure }
A P4 program is a collection of declarations:
~ Begin P4Grammar
p4program
    : /* empty */
    | p4program declaration
    | p4program ';'  /* empty declaration */
    ;

declaration
    : constantDeclaration
    | externDeclaration
    | actionDeclaration
    | parserDeclaration
    | typeDeclaration
    | controlDeclaration
    | instantiation
    | errorDeclaration
    | matchKindDeclaration
    ;
~ End P4Grammar
Empty declarations are indicated by a single semicolon. Allowing empty declarations, denoted by a semicolon, makes it easy to accommodate the habits of C/C++ and Java programmers (some P4 declarations, e.g., ```struct```, do not require terminating semicolons).

###	Scopes { #sec-scopes }
Various constructs act as namespaces that create local scopes for names:

- Derived type declarations (```struct```, ```header```, ```enum```) introduce local scopes for the field names
- Block statements introduce local lexically-enclosed scopes
- ```parser```, ```table```, ```action```, and ```control``` blocks introduce local scopes
- A declaration with type variables introduces a new scope for that variable. For example, in the following ```extern``` declaration, the scope of the type variable ```H``` extends to the end of the declaration:
~ Begin P4Example
extern E<H>(...) { ... } // scope of H ends here.
~ End P4Example
The order of declarations is important; with the exception of parser states, all uses of a symbol must follow the symbol's declaration. (This is a change from the P4~14~ specification, which allows declarations in any order. This requirement is similar to the C language, and it significantly simplifies the implementation of compilers for P4, allowing compilers to use additional information about declared identifiers to resolve ambiguities.)

###	Stateful elements { #sec-stateful-elems }
Most P4 constructs are stateless: given some inputs they produce a result that solely depends on these inputs. There are only two kinds of constructs that may retain information across packets (we call them "stateful"):

- ```table```s. Tables are read-only for the data plane; their contents can only be modified by the control-plane
- ```extern``` objects. Some of these objects may be both read and modified by the data plane. All constructs from the P4~14~ language version that represent state (counters, meters, registers) are represented using ```extern``` objects in P4~16~.

In P4 all stateful elements must be explicitly allocated at compilation-time through the process called "instantiation".

In addition, ```parser```s, ```control``` blocks and ```package```s may contain stateful element instantiations; thus they are also treated as stateful elements (even if they happen to contain no actual state). All stateful elements (```extern``` objects, ```parser```s, ```control```s, ```package```s, but not ```table```s) are represented in P4 by types. In order to use such an object, it must be first instantiated.

Considering the example in Section [#sec-vss-all], ```TopParser```, ```TopPipe```, ```TopDeparser```, ```Checksum16``` and ```Switch``` are types. These are instantiated in the program to be used: there are two instances of ```Checksum16```, one in ```TopParser``` and one in ```TopDeparser```, both called ```ck```. The ```TopParser```, ```TopDeparser```, ```TopPipe``` and ```Switch``` are instantiated at the end of the program, in the declaration of the ```main``` instance object, which is an instance of the ```Switch``` type (a ```package```).

##	L-values { #sec-lvalues }
L-values are expressions that can appear on the left side of an assignment operation or as arguments corresponding to ```out``` and ```inout``` function parameters. An l-value represents a storage reference.
The following expressions are legal l-values:
~ Begin P4Grammar
prefixedNonTypeName
    : nonTypeName
    | dotPrefix nonTypeName
    ;

lvalue
    : prefixedNonTypeName
    | lvalue '.' member
    | lvalue '[' expression ']'
    | lvalue '[' expression ':' expression ']'
    ;
~ End P4Grammar

- Identifiers of a base or derived type.
- Structure/header field member access operations (using the dot notation).
- References to elements within header stacks (see Section [#sec-expr-hs]): indexing, and references to ```last``` and ```next```.
- The result of a bit-slice operator ```[m:l]```.

The following is a legal l-value:  ```headers.stack[4].field```.  Note that
method or function calls cannot return l-values.

##	Calling convention: call by copy in/copy out { #sec-calling-convention }
P4 provides multiple constructs for writing modular programs: extern methods, parsers, controls, actions. All these constructs behave similarly to procedures in traditional programming languages:

- They have named and typed parameters.
- They introduce a new local scope for parameters and local variables.
- They allow arguments to be passed by binding them to their parameters.

Invocations are executed using a copy-in/copy-out semantics.

Each parameter is labeled with a direction:

-	```in``` parameters are read-only. It is an error if an ```in``` parameter is used on the left-hand side of an assignment or is passed as a non-```in``` argument to a callee. ```in``` parameters are always initialized by copying the value of the corresponding argument at call execution time.
-	```out``` parameters are uninitialized (parameters of type ```header``` are set to "invalid"); they are l-values (they can be assigned to --- l-values are described in Section [#sec-lvalues]). The argument corresponding to an ```out``` parameter in a call must be an l-value; after execution of a call, the value of an ```out``` parameter is copied out to the corresponding argument after completion of the function.
-	```inout``` parameters are both ```in``` and ```out```. They must be bound to an l-value argument.
-	No direction indicates that value of parameter is either:
	- a compile-time known value
	- an action parameter that can only be set by the control plane
	- an action parameter that can be set directly by another calling action; in this case it behaves like an ```in``` parameter

Arguments are evaluated from left to right, prior to the called function being invoked. The order of evaluation is important when the expression supplied for an argument can have side-effects. Consider the following example:
~ Begin P4Example
extern void f(inout bit x, in bit y);
extern bit g(inout bit z);
bit a;
f(a, g(a));
~ End P4Example

The evaluation of ```g``` may mutate its argument ```a```, so the compiler has to ensure that the value passed to ```f``` for its first parameter is not changed by the evaluation of the second argument. The semantics for evaluating a function call is given by the following algorithm (implementations can be different as long as they provide the same result):

1.	Arguments are evaluated from left to right as they appear in the function call expression.
2.	For each ```out``` and ```inout``` argument the corresponding l-value is saved (so it cannot be changed by the evaluation of the following arguments). This is important if the argument contains array indexing operations.
3.	The value of each argument is saved into a temporary.
4.	The function is invoked with the temporaries as arguments. We are guaranteed that the temporaries that are passed as arguments are never aliased to each other, so this "generated" function call can be implemented using call-by-reference if supported by the architecture.
5.	On function return, the temporaries that correspond to ```out``` or ```inout``` arguments are copied in order from left to right into the l-values saved in step 2.

According to this algorithm, the previous function call is equivalent to the following sequence of statements:
~ Begin P4Example
bit tmp1 = a;     // evaluate a; save result
bit tmp2 = g(a);  // evaluate g(a); save result; modifies a
f(tmp1, tmp2);    // evaluate f; modifies tmp1
a = tmp1;         // copy inout result back into a
~ End P4Example

Step 2 in the above algorithm is important; consider the following example:
~ Begin P4Example
header H { bit z; }
H[2] s;
f(s[a].z, g(a));
~ End P4Example

The evaluation of this call is equivalent to the following sequence of statements:
~ Begin P4Example
bit tmp1 = a;          // save the value of a
bit tmp2 = s[tmp1].z;  // evaluate first argument
bit tmp3 = g(a);       // evaluate second argument; modifies a
f(tmp2, tmp3);         // evaluate f; modifies tmp2
s[tmp1].z = tmp2;      // copy inout result back; dest is not s[a].z
~ End P4Example

When used as arguments, ```extern``` objects can only be passed as directionless parameters (see for example the packet argument in the very simple switch example).

**Justification**

The main reason for using copy-in/copy-out (instead of the more common call-by-reference convention) is for controlling the side-effects of ```extern``` functions and methods. ```extern``` functions and methods are the main mechanism by which a P4 program communicates with its environment. With copy-in/copy-out semantics ```extern``` functions cannot hold references to P4 program objects; this enables the compiler to limit the side-effects that ```extern``` functions may have on the P4 program both in space (they can only affect out parameters) and in time (side-effects can only occur at function call time).

```extern``` functions can be arbitrarily powerful: they can store information in global storage, spawn separate threads, "collude" with each other to share information --- but they cannot access any variable in a P4 program. With copy-in/copy-out semantics the compiler can still reason about the P4 program that invokes ```extern``` functions.

There are additional benefits of a copy-in copy-out semantics:

- This enables P4 to be compiled for architectures that do not support references (e.g., where all data is allocated to named registers. Such architectures may require array indices that appear in a program to be compile-time known values.)
- It simplifies some compiler analyses, since function parameters can never alias to each other within the function body.

~ Begin P4Grammar
parameterList
    : /* empty */
    | nonEmptyParameterList
    ;

nonEmptyParameterList
    : parameter
    | nonEmptyParameterList ',' parameter
    ;

parameter
    : optAnnotations direction typeRef name
    ;

direction
    : IN
    | OUT
    | INOUT
    | /* empty */
    ;
~ End P4Grammar


<<<<<<< HEAD
Here is a summary of the constraints imposed by the parameter directions:

* When used as arguments, extern objects can only be passed as directionless parameters.
* All constructor parameters are evaluated at compilation-time, and in consequence they must all be directionless (they cannot be `in`, `out` or `inout`); this applies to `package`, `control`, `parser` and `extern` objects. Values for these parameters must be specified at compile-time, and must evaluate to compile-time known values.
* For actions all directionless parameters must be at the end of the parameter list.  When an action appears in a `table`'s `actions` list, only the parameters with a direction must be bound.
* Actions can also be explicitly invoked using function call syntax, either from a control block or from another action. In this case, values for all action parameters must be supplied explicitly, including values for the directionless parameters. The directionless parameters in this case behave like `in` parameters.

##	Name resolution
=======
##	Name resolution { #sec-name-resolution }
>>>>>>> a3e06e16

###	Lookup in the top-level namespace
Identifiers or type names can be preceded by a dot ```.``` prefix, which will cause the identifier to be looked-up in the top-level namespace.
~ Begin P4Grammar
dotPrefix
    : '.'
    ;
~ End P4Grammar

~ Begin P4Example
const bit<32> x = 2;
control c() {
   int<32> x = 0;
   apply {
       x = x + (int<32>).x;  // x is the int<32> local variable,
                             // .x is the top-level bit<32> variable
   }
}
~ End P4Example

###	Name resolution order
P4 objects that introduce namespaces are organized in a hierarchical fashion. There is a top-level unnamed namespace containing all top-level declarations.

Identifiers prefixed with a dot are always resolved in the top-level namespace.

References to resolve an identifier are attempted inside-out, starting with the current scope and proceeding to all lexically enclosing scopes. The compiler may provide a warning if multiple resolutions are possible for the same name (name shadowing).
~ Begin P4Example
const bit<4> x = 1;
control p() {
    const bit<8> x = 8;    // x declaration shadows global x
    const bit<4> y = .x;   // reference to top-level x
    const bit<8> z = x;    // reference to p's local x
    apply {}
}
~ End P4Example

###	Visibility
Identifiers defined in the top-level namespace are globally visible.

Declarations within a ```parser``` or ```control``` are private and cannot be referred to from outside of the enclosing ```parser``` or ```control```.

#	P4 data types { #sec-p4-type }
P$4_{16}$ is a statically-typed language. Programs that do not pass the type checker are invalid and must be rejected by the compiler. Some values can be converted to a different type using casts. To make user intents clear, implicit casts are only allowed in a few circumstances and the range of casts available is intentionally restricted.

P4 provides a number of base types as well as type operators that construct derived types.

##	Base types { #sec-base-types }
P4 supports the following built-in base types:

- The ```void``` type, which has no values (can be used only in restricted circumstances)
- The ```error``` type, used to convey errors in a machine-independent, compiler-managed way
- The ```match_kind``` type, used for describing the implementation of table lookups
- ```bool```, representing Boolean values
- Bit-strings of fixed width, denoted by ```bit<>```
- Fixed-width signed integers represented using two's complement ```int<>```
- Bit-strings of dynamically-computed width with a fixed maximum width ```varbit<>```

~ Begin P4Grammar
baseType
    : BOOL
    | ERROR
    | BIT
    | BIT '<' INTEGER '>'
    | INT '<' INTEGER '>'
    | VARBIT '<' INTEGER '>'
    ;
~ End P4Grammar

###	The void type
The void type is written as ```void```. It contains no values. It can only appear in few restricted places in P4 programs.

###	The error type
The error type contains opaque values that can be used to signal errors. It is written as ```error```. New constants of the error type are defined with the syntax:
~ Begin P4Grammar
errorDeclaration
    : ERROR '{' identifierList '}'
    ;
~ End P4Grammar

All ```error``` constants thus declared are inserted in the ```error``` namespace, irrespective of the place where an error is defined. ```error``` is similar to a C/C# enumeration (```enum```) type. A program can contain multiple ```error``` declarations, which the compiler will merge together. It is an error to declare the same identifier multiple times. Expressions of type ```error``` are described in Section [#sec-error-exprs].

For example, the following declaration creates two constants of ```error``` type (these declarations are from the P4 core library):
~ Begin P4Example
error { ParseError, PacketTooShort }
~ End P4Example
The underlying representation of errors is target-dependent.

###	The match kind type { #sec-match-kind-type }
The ```match_kind``` type is very similar to the ```error``` type, and to a C enum type. All declared identifiers are inserted in the top-level namespace. It is used to declare a set of names that may be used in a table's key property (described in Section [#sec-table-props]). It is an error to declare the same ```match_kind``` identifier multiple times.

~ Begin P4Grammar
matchKindDeclaration
    : MATCH_KIND '{' identifierList '}'
    ;
~ End P4Grammar
The core library contains the following match_kind declaration:
~ Begin P4Example
match_kind {
   exact,
   ternary,
   lpm
}
~ End P4Example
Architectures may support additional ```match_kind```s. The declaration of new ```match_kind```s can only occur within model description files; P4 programmers cannot declare new match kinds.

###	The Boolean type { #sec-bool-type }
The Boolean type contains two values, ```false``` and ```true```. The type is written as ```bool```. Booleans are not integers or bit-strings.

###	Strings { #sec-strings }
P4 offers no support for string processing. The only strings that can appear in a P4 program are constant string literals, described in Section [#sec-string-literals]. String literals can only be used in annotations (described in Section [#sec-annotations]). For example, the following annotation indicates that a specific name should be used for a table when generating the control-plane API:
~ Begin P4Example
@name("acl") table t1 { ...}
~ End P4Example

###	Integers (signed and unsigned) { #sec-integers }
P4 supports arbitrary-size integer values. The typing rules for the integer types are chosen according to the following principles:

- **Inspired from C**: Typing of integers is modeled after the well-defined parts of C, expanded to cope with arbitrary fixed-width integers. In particular, the type of the result of an expression only depends on the expression operands, and not on how the result of the expression is consumed.
- **No undefined behaviors**: P4 attempts to remedy the undefined C behaviors. Unfortunately, C has many undefined behaviors, including specifying the size of an integer (int), what results are produced on overflow, and the results produced for some input combinations (e.g., shifts with negative amounts, overflows on signed numbers, etc.). In contrast, P4 computations on integer types have no undefined behaviors.
- **Least surprise**: The P4 typing rules are chosen to behave as closely as possible to traditional well-behaved C programs.
- **Forbid rather than surprise**: Rather than provide surprising or undefined results (e.g., in C comparisons between signed and unsigned integers), we have chosen to forbid expressions with ambiguous interpretations. For example, P4 does not allow binary operations that combine signed and unsigned integers.

The priority of arithmetic operations is also chosen identical to C (e.g., multiplication binds stronger than addition).

####	Portability
No P4 target can support all possible types and operations. For example, the following type is legal in P4: ```bit<23132312>```, but it is highly unlikely to be supported by any practical targets. Hence, each target can impose restrictions on the types it can support. Such restrictions may include:

- The maximum width supported
- Alignment and padding constraints (e.g., arithmetic may only be supported on widths which are an integral number of bytes).
- Constraints on some operands (e.g., some architectures may only support multiplications with small constants, or shifts with small values).

Target-specific documentation should describe such restrictions, and target-specific compilers should provide clear error messages when such restrictions are encountered. An architecture may reject a well-typed P4 program and still be conformant to the P4 spec. However, if an architecture accepts a P4 program as valid, the runtime program behavior should match this specification.

####	Unsigned integers (bit-strings)
An unsigned integer (which we also call a "bit-string") has an arbitrary width, expressed in bits. A bit-string of width ```W``` is declared as: ```bit<W>```. ```W``` must be a compile-time known value (see Section [#sec-ct-constants]) evaluating to a positive integer greater or equal to 0.

Bits within a bit-string are numbered from ```0``` to ```W-1```. Bit ```0``` is the least significant, and bit ```W-1``` is the most significant.

For example, the type ```bit<128>``` denotes the type of bit-string values with 128 bits numbered from 0 to 127, where bit 127 is the most significant.

The type ```bit``` is a shorthand for ```bit<1>```.

P4 architectures may impose additional constraints on bit types: for example, they may limit the maximum size, or they may only support some arithmetic operations on certain sizes (e.g., 16-, 32- and 64- bit values).

All operations that can be performed on unsigned integers are described in Section [#sec-bit-ops].

####	Signed Integers
Signed integers are represented using 2's complement. An integer with ```W``` bits is declared as: ```int<W>```. ```W``` must be a compile-time known value evaluating to a positive integer greater than 1.

Bits within an integer are numbered from ```0``` to ```W-1```. Bit ```0``` is the least significant, and bit ```W-1``` is the sign bit.

For example, the type ```int<64>``` describes the type of integers represented using exactly 64 bits with bits numbered from 0 to 63, where bit 63 is the most significant (sign) bit.

P4 architectures may impose additional constraints on signed types: for example, they may limit the maximum size, or they may only support some arithmetic operations on certain sizes (e.g., 16-, 32- and 64- bit values).

All operations that can be performed on signed integers are described in Section [#sec-int-ops].

####	Dynamically-sized bit-strings
Some network protocols use fields whose size is only known at runtime (e.g., IPv4 options). To support restricted manipulations of such values, P4 provides a special bit-string type whose size is set at runtime, called a ```varbit```.

```varbit<W>``` denotes a bit-string with a width of at most ```W``` bits, where ```W``` must be a positive integer that is a compile-time known value. For example, the type ```varbit<120>``` denotes the type of bit-string values that may have between 0 and 120 bits. Most operations that are applicable to fixed-size bit-strings (unsigned numbers) *cannot* be performed on dynamically sized bit-strings.

P4 architectures may impose additional constraints on varbit types: for example, they may limit the maximum size, or they may require ```varbit``` values to always contain an integer number of bytes at runtime.

All operations that can be performed on varbits are described in Section [#sec-varbit-string].

####	Infinite-precision integers

The infinite-precision data type describes integers with an unlimited precision. This type is written as ```int```.

This type is reserved for integer literals and expressions that involve only literals. No P4 run-time value can have an ```int``` type; at compile time the compiler will convert all int values that have a runtime component to fixed-width types, according to the rules described below.

All operations that can be performed on infinite-precision integers are described in Section [#sec-varint-ops].

####	Integer literal types
The types of integer literals (constants) are as follows:

- A simple integer constant has type ```int```.
- A positive integer prefixed with an integer width ```N``` and the character ```w``` has type ```bit<N>```.
- An integer prefixed with an integer width ```N``` and the character ```s``` has type ```int<N>```.

The table below shows several examples of integer literals and their types. For additional examples of literals see Section [#sec-literals].

+--------:+--------------------+
| Literal | Interpretation |
|----------|--------------------|
| ```10```    | Type is ```int```, value is 10 |
| ```8w10```  | Type is ```bit<8>```, value is 10 |
| ```8s10```  | Type is ```int<10>```, value is 10 |
| ```2s3```   | Type is ```int<2>```, value is -1 (last 2 bits), overflow warning |
| ```1w10```  | Type is ```bit<1>```, value is 0 (last bit), overflow warning |
| ```1s10```  | Error: 1-bit signed type is illegal |
|----------|--------------------|

##	Derived types { #sec-derived-types }
Additional types can be created in P4 from base types. Some derived types can be created by programmers explicitly using type constructors. P4 provides the following type constructors:

- ```enum```
- ```header```
- header stacks
- ```struct```
- ```tuple```
- type specialization
- ```extern```
- ```parser```
- ```control```
- ```package```

```header```, ```enum```, ```struct```, ```extern```, ```parser```, ```control```, and ```package``` can only be used in type declarations, where they introduce a new name for the type. The type can subsequently be referred to using this identifier.

Other types cannot be declared, but are synthesized by the compiler internally to represent the type of certain language constructs. These types are described in Section [#sec-synth-types]: set types and function types. For example, the programmer cannot declare a variable with type "set", but she can write an expression whose value evaluates to a ```set``` type. These types are used in the type-checking process.

~ Begin P4Grammar
typeDeclaration
    : derivedTypeDeclaration
    | typedefDeclaration
    | parserTypeDeclaration ';'
    | controlTypeDeclaration ';'
    | packageTypeDeclaration ';'
    ;

derivedTypeDeclaration
    : headerTypeDeclaration
    | structTypeDeclaration
    | enumDeclaration
    ;

typeRef
    : baseType
    | typeName
    | specializedType
    | headerStackType
    | tupleType
    ;

prefixedType
    : TYPE
    | dotPrefix TYPE
    ;

typeName
    : prefixedType
    ;
~ End P4Grammar

###	Enumeration types { #sec-enum-types }
An enumeration type is a more restricted version of the C enum. It is defined with the following syntax:
~ Begin P4Grammar
enumDeclaration
    : optAnnotations ENUM name '{' identifierList '}'
    ;

identifierList
    : name
    | identifierList ',' name
    ;
~ End P4Grammar

For example, the declaration

~ Begin P4Example
enum Suits { Clubs, Diamonds, Hearths, Spades }
~ End P4Example

introduces a new enumeration type, which contains four constants. One of these constants is ```Suits.Clubs```.

Annotations, represented by the non-terminal ```optAnnotations``` are described in Section [#sec-annotations].
This declaration introduces a new identifier in the current scope for naming the created type. The underlying representation of such values is not specified, so their "size" in bits is not specified (it is target-specific). Operations on ```enum``` values are described in Section [#sec-enum-exprs].

###	Header types { #sec-header-types }
The declaration of a ```header``` type is given by the following syntax:
~ Begin P4Grammar
headerTypeDeclaration
    : optAnnotations HEADER name '{' structFieldList '}'
    ;

structFieldList
    : /* empty */
    | structFieldList structField
    ;

structField
    : optAnnotations typeRef name ';'
    ;
~ End P4Grammar
where each ```typeRef``` is restricted to a bit-string type (fixed or variable) or an integer type. This declaration introduces a new identifier in the current scope; the type can be referred to using this identifier. A header is similar to a ```struct``` in C, containing all the specified fields. In addition, a header also contains a hidden Boolean "validity" field. When the "validity" bit is ```true``` we say that the "header is valid". When a header is created its "validity" bit is automatically set to ```false```. The "validity" bit can be manipulated by using the header methods ```isValid()```, ```setValid()```, and ```setInvalid()```, as described in Section [#sec-ops-on-hdrs].

An empty header is acceptable:

~ Begin P4Example
header Empty_h { }
~ End P4Example

Note that an empty header still contains a validity bit.

Headers that do not contain any ```varbit``` field are "fixed size". Headers containing ```varbit``` fields have "variable size". The size (in bits) of a fixed-size header is a constant, and it is simply the sum of the sizes of all component fields (without counting the validity bit). There is no padding or alignment of the header fields. _Individual P4 targets may impose some constraints on header types_, e.g., restricting headers to sizes that are an integer number of bytes.

For example, the following declaration describes a typical Ethernet header:
~ Begin P4Example
header Ethernet_h {
   bit<48> dstAddr;
   bit<48> srcAddr;
   bit<16> etherType;
}
~ End P4Example
The type can be referred to using the introduced identifier; the following is a variable declaration using the newly introduced type:
~ Begin P4Example
Ethernet_h ethernetHeader;
~ End P4Example

The P4 parser language uses the ```extract``` method of a packet to "fill in" the fields of a header from a network packet, as described in Section [#sec-packet-data-extraction]. The successful execution of an ```extract``` operation also sets the validity bit of the extracted header to ```true```.

Here is an example of an IPv4 header with variable-sized options:
~ Begin P4Example
header IPv4_h {
   bit<4>       version;
   bit<4>       ihl;
   bit<8>       diffserv;
   bit<16>      totalLen;
   bit<16>      identification;
   bit<3>       flags;
   bit<13>      fragOffset;
   bit<8>       ttl;
   bit<8>       protocol;
   bit<16>      hdrChecksum;
   bit<32>      srcAddr;
   bit<32>      dstAddr;
   varbit<320>  options;
}
~ End P4Example
As discussed in Section [#sec-list-exprs], headers that contain variable-length fields may need to be parsed in multiple steps by being broken into multiple headers.

###	Header stacks { #sec-header-stacks }
A header stack represents an array of headers. A header stack type is defined as:
~ Begin P4Grammar
headerStackType
    : typeName '[' expression ']'
    ;
~ End P4Grammar
where ```typeName``` is the name of a header type. For a header stack ```hs[n]```, the term  ```n``` is the maximum defined size, and must be a positive integer that is a compile-time known value. Nested header stacks are not supported. At runtime a stack contains ```n``` values with type ```typeName```, only some of which may be valid. Expressions on header stacks are discussed in Section [#sec-expr-hs].

For example, the following declarations,
~ Begin P4Example
header Mpls_h {
    bit<20> label;
    bit<3>  tc;
    bit     bos;
    bit<8>  ttl;
}
Mpls_h[10] mpls;
~ End P4Example
introduce a header stack called ```mpls``` containing 10 entries, each of type ```Mpls_h```.

###	Struct types { #sec-struct-types }
P4 ```struct``` types are similar to C/C++ ```struct``` types.  They are defined with the following syntax:
~ Begin P4Grammar
structTypeDeclaration
    : optAnnotations STRUCT name '{' structFieldList '}'
    ;
~ End P4Grammar
This declaration introduces a new type with the specified name in the local scope. An empty struct is legal.
For example, the structure ```Parsed_headers``` below contains the headers supported by a simple parser:
~ Begin P4Example
header Tcp_h { ... }
header Udp_h { ... }
struct Parsed_headers {
    Ethernet_h ethernet;
    Ip_h       ip;
    Tcp_h      tcp;
    Udp_h      udp;
}
~ End P4Example

The table below lists all types that may appear as members of headers,
structs, and tuples.  Note that ```int``` means an infinite-precision
integer, without a width specified.

|-----|-----|-----|
|                  | Container type             ||
| Element type     | header    | struct or tuple |
+:-----------------+:----------+:----------------+
| ```bit<W>```     | allowed   |  allowed        |
| ```int<W>```     | allowed   |  allowed        |
| ```varbit<W>```  | allowed   |  allowed        |
| ```int```        | error     |  error          |
| ```void```       | error     |  error          |
| ```error```      | error     |  allowed        |
| ```match_kind``` | error     |  error          |
| ```bool```       | error     |  allowed        |
| ```enum```       | error     |  allowed        |
| ```header```     | error     |  allowed        |
| header stack     | error     |  allowed        |
| ```struct```     | error     |  allowed        |
| ```tuple```      | error     |  allowed        |
|-----|-----|-----|

The two-argument ```extract``` method on packets only supports a single ```varbit``` field in a header.

###	Tuple types { #sec-tuple-types }
A tuple is similar to a ```struct```, in that it holds multiple values. Unlike a ```struct``` type, tuples have no named fields. The type of tuples with n component types ```T1```,...,```Tn``` is written as
~ Begin P4Example
tuple<T1,...,Tn>
~ End P4Example
~ Begin P4Grammar
tupleType
    : TUPLE '<' typeArgumentList '>'
    ;
~ End P4Grammar
Operations that manipulate tuple types are described in Sections [#sec-list-exprs] and [#sec-set-exprs]. Tuple types can be converted to structure types that have the same number of fields.
~ Begin P4Example
struct S { bit<32> a; bit<32> b; }
tuple<bit<32>, bit<32>> x;
x = { 32w25, 32w35 };
S y = x;
~ End P4Example

###	Synthesized data types { #sec-synth-types }
For the purposes of type-checking the P4 compiler can synthesize some type representations which cannot be directly expressed by users. These are described in this section: set types and function types.

####	Set types

```set<T>``` is a type that describes _sets_ of values of type ```T```.  Set types can only appear in restricted contexts in P4 programs. For example, the range expression ```8w5 .. 8w8``` describes a set containing the 8-bit numbers 5, 6, 7 and 8, so its type is ```set<bit<8>>;```.
This expression can be used as a label in a ```select``` expression (see Section [#sec-select]), matching any value in this range. Set types cannot be named or declared by P4 programmers, they are only synthesized by the compiler internally and used for type-checking. Expressions with set types are described in Section [#sec-set-exprs].

####	Function types { #sec-function-type }

[]{tex-cmd: "\indent"}
Currently function types cannot be created explicitly in P4 programs; they are created by the P4 compiler internally to represent the type of a function, procedure, or method, and they are used for type-checking. We also call the type of a function its signature. Libraries can contain extern function declarations.

For example, the following declaration:
~ Begin P4Example
extern void random(in bit<5> logRange, out bit<32> value);
~ End P4Example
 describes an object ```random``` which has a function type, representing the following information:

- the result type is ```void```
- the function has two inputs
- first input has direction ```in```, type ```bit<5>```, and name ```logRange```
- second input has direction ```out```, type ```bit<32>```, and name ```value```

###	Extern types { #sec_extern }

[]{tex-cmd: "\indent"}
P4 programs can invoke the service of fixed-function blocks. A typical example of such a fixed-function block is a checksum unit. The functionality of such blocks is exposed to P4 programs through ```extern``` declarations.

P4 supports extern object declarations and extern function declarations.
~ Begin P4Grammar
externDeclaration
    : optAnnotations EXTERN nonTypeName optTypeParameters '{' methodPrototypes '}'
    | optAnnotations EXTERN functionPrototype ';'
    ;
~ End P4Grammar

####	Extern functions

[]{tex-cmd: "\indent"}
An extern function declaration describes a function and its signature, but not the function's implementation.
~ Begin P4Grammar
functionPrototype
    : typeOrVoid name optTypeParameters '(' parameterList ')'
    ;
~ End P4Grammar

For an example of an ```extern``` function declaration, see Section [#sec-function-type].

####	Extern objects

[]{tex-cmd: "\indent"}
An extern object declaration declares an object and *all methods* that can be invoked to perform computations and to alter the state of the object. Extern object declarations can also optionally declare constructor methods; these must have the same name as the enclosing ```extern``` type, no type parameters, and no return type.  Extern declarations can only appear as allowed by the architecture model and may be specific to a target.
~ Begin P4Grammar
methodPrototypes
    : /* empty */
    | methodPrototypes methodPrototype
    ;

methodPrototype
    : functionPrototype ';'
    | TYPE '(' parameterList ')' ';' //constructor
    ;

typeOrVoid
    : typeRef
    | VOID
    | nonTypeName     // may be a type variable
    ;

optTypeParameters
    : /* empty */
    | '<' typeParameterList '>'
    ;

typeParameterList
    : nonTypeName
    | typeParameterList ',' nonTypeName
    ;
~ End P4Grammar
For example, the P4 core library introduces two interfaces ```packet_in``` and ```packet_out``` used for manipulating network packets (see Sections 13.8 and 16.1). Here is an example showing how operations on a network packet can be invoked:
~ Begin P4Example
extern packet_out {
    void emit<T>(in T hdr);
}
control d(packet_out b, in Hdr h) {
    apply {
        b.emit(h.ipv4);       // write ipv4 header into output packet
    }                         // by calling emit method
}
~ End P4Example
Functions and methods are the only P4 constructs which support overloading: there can exist multiple methods with the same name in the same scope. Even so, two functions (or methods of an ```extern``` object) can have the same name only if they have a different number of parameters.

###	Type specialization { #sec-type-spec }
A generic type may be specialized by specifying arguments for its type variables. In cases where the compiler can infer type arguments type specialization is not necessary. When a type is specialized all its type variables must be bound.
~ Begin P4Grammar
specializedType
    : prefixedType '<' typeArgumentList '>'
    ;
~ End P4Grammar
For example, the following extern declaration describes a generic block of registers, where the type of the elements stored in each register is an arbitrary ```T```.

~ Begin P4Example
extern Register<T> {
    Register(bit<32> size);
    T read(bit<32> index);
    void write(bit<32> index, T value);
}
~ End P4Example

The type ```T``` has to be specified when instantiating a set of registers, by specializing the Register type:

~ Begin P4Example
Register<bit<32>>(128) registerBank;
~ End P4Example
The instantiation of ```registerBank``` is made using the ```Register``` type specialized with the ```bit<32>``` bound to the ```T``` type argument.

###	Parser and control blocks types { #sec-parser-control-types }
Parsers and control blocks types are similar to function types: they describe the signature of parsers and control blocks. Such functions have no return values. Parsers and control block types may be generic (i.e., have type parameters).

The types ```parser```, ```control```, and ```package``` cannot be used as the types of arguments for methods, parsers, controls, tables, actions. They _can_ be used as types for the arguments passed to constructors (see Section [#sec-parametrization]).

####	Parser type declarations
A parser type declaration describes the signature of a parser. A parser should have at least one argument of type ```packet_in```, representing the received packet that is processed.
~ Begin P4Grammar
parserTypeDeclaration
    : optAnnotations PARSER name optTypeParameters
     '(' parameterList ')'
    ;
~ End P4Grammar
For example, the following is a type declaration of a parser type named ```P``` that depends on a type variable ```IH```. The parser that receives as input a ```packet_in``` value ```b``` and produces two values:

- A value with a user-defined type ```IH```
- A value with a predefined type ```Counters```
~ Begin P4Example
struct Counters { ... }
parser P<IH>(packet_in b,
             out IH packetHeaders,
             out Counters counters);
~ End P4Example

####	Control type declarations
A control type declaration describes the signature of a control block.
~ Begin P4Grammar
controlTypeDeclaration
    : optAnnotations CONTROL name optTypeParameters
      '(' parameterList ')'
    ;
~ End P4Grammar
Control type declarations are very similar to parser type declarations.

###	Package types { #sec-pkg-types }
A package type describes the signature of a package.
~ Begin P4Grammar
packageTypeDeclaration
    : optAnnotations PACKAGE name optTypeParameters
      '(' parameterList ')'
    ;
~ End P4Grammar
All parameters of a package are evaluated at compilation-time, and in consequence they must all be directionless (they cannot be ```in```, ```out``` or ```inout```). Otherwise package types are very similar to parser type declarations. Packages can only be instantiated; they have no runtime behaviors associated.

### Don't care types { #sec-dont-care-types }

A don't care (underscore, "`_`") can be used in some circumstances as
a type.  It should be only used in a position where one could write a
bound type variable; it is similar to the Java `?` wildcard type.  The
underscore can be used to reduce code complexity --- when it is
not important what the type variable binds to (during type unification
the don't care type can unify with any other type).  An
example in given Section [#sec-arch-desc-example]).

##	typedef { #sec-typedef }
```typedef``` can be used to give an alternative name to a type.
~ Begin P4Grammar
typedefDeclaration
    : TYPEDEF typeRef name ';'
    | TYPEDEF derivedTypeDeclaration name ';'
    | annotations TYPEDEF typeRef name ';'
    | annotations TYPEDEF derivedTypeDeclaration name ';'
    ;
typedef bit<32> u32;
typedef struct Point { int<32> x; int<32> y; } Pt;
typedef Empty_h[32] HeaderStack;
~ End P4Grammar
All operations that can be executed on the original type can be also executed on the newly created type. This behavior is similar to the C ```typedef``` keyword.

#	Expressions { #sec-exprs }
This section describes all computations that can be performed in P4, grouped by the type of the values than can be processed.

The grammar for general expressions is given by:

~ Begin P4Grammar
expression
    : INTEGER
    | TRUE
    | FALSE
    | STRING_LITERAL
    | nonTypeName
    | '.' nonTypeName
    | expression '[' expression ']'
    | expression '[' expression ':' expression ']'
    | '{' expressionList '}'
    | '(' expression ')'
    | '!' expression
    | '~' expression
    | '-' expression
    | '+' expression
    | typeName '.' member
    | ERROR '.' member
    | expression '.' member
    | expression '*' expression
    | expression '/' expression
    | expression '%' expression
    | expression '+' expression
    | expression '-' expression
    | expression SHL expression      // SHL is <<
    | expression '>''>' expression   // check that >> are contiguous
    | expression LE expression       // LE is <=
    | expression GE expression
    | expression '<' expression
    | expression '>' expression
    | expression NE expression       // NE is !=
    | expression EQ expression       // EQ is ==
    | expression '&' expression
    | expression '^' expression
    | expression '|' expression
    | expression PP expression       // PP is ++
    | expression AND expression      // AND is &&
    | expression OR expression       // OR is ||
    | expression '?' expression ':' expression
    | expression '<' typeArgumentList '>' '(' argumentList ')'
    | expression '(' argumentList ')'
    | typeRef '(' argumentList ')'
    | '(' typeRef ')' expression
    ;

expressionList
    : expression
    | expressionList ',' expression
    ;

member
    : name
    ;

argumentList
    : /* empty */
    | nonEmptyArgList
    ;

nonEmptyArgList
    : argument
    | nonEmptyArgList ',' argument
    ;

argument
    : expression
    ;

typeArg
    : DONTCARE
    | typeRef
    ;

typeArgumentList
    : typeArg
    | typeArgumentList ',' typeArg
    ;

~ End P4Grammar
See also the complete P4 grammar in Appendix [#sec-grammar].

An additional semantic check is required for the right shift to check that there is no space between the two consecutive greater-than signs ```>>```. This rule is required to allow parsing for both the right shift operators and specialized types, such as in ```function<bit<32>>```.

This grammar does not indicate the precedence of the various operators. The precedence follows exactly the C precedence rules. Concatenation (```++```) has the same precedence as infix addition. Bit-slicing ```a[m:l]``` has the same precedence as array indexing (```a[i]```).

In addition to these expressions, ```select``` expressions (described in Section [#sec-select]) may be used only in parsers.

##	Expression evaluation order { #sec-expr-eval-order }
Given a complex expression, the order in which sub-expressions are evaluated can be important if these sub-expressions can produce side-effects. P4 expressions are evaluated as follows:

- Boolean operators ```&&``` and ```||``` are evaluated short-circuit: the second operand is only evaluated if necessary.
- The conditional operator ```?:``` evaluates its first argument, and based on its values it evaluates the second or the third.
- All other expressions are evaluated left-to-right as they appear in the source program.
- Function and method calls are evaluated as described in Section [#sec-calling-convention].

##	Expressions on error values { #sec-error-exprs }

Symbolic names declared by an ```error``` declaration belong to the ```error``` namespace.
The ```error``` type only supports comparisons for equality and difference.  The result of a comparison is a Boolean value.

For example, the following operation tests for the occurrence of an error:
~ Begin P4Example
error errorFromParser;
...
if (errorFromParser != error.NoError) { ... }
~ End P4Example

##	Expressions on enum values { #sec-enum-exprs }

Symbolic names declared by an ```enum``` do not belong to the top-level namespace, but to a newly introduced namespace.
~ Begin P4Example
enum X { v1, v2, v3 }
X.v1  // reference to v1
v1    // error - v1 is not in the top-level namespace
~ End P4Example
```enum``` values can only be compared for equality/difference using ```== and !=```. ```enum``` values cannot be cast to or from any other types.

When ```enum``` values appear in the control-plane API the compiler back-end has to choose a suitable serialization data type and representation.

##	Expressions on Boolean values { #sec-bool-exprs }
The following operations are provided on Boolean values:

- And, designated by ```&&```
- Or designated by ```||```
- Negation, designated by ```!```
- Equality tests (```==``` and ```!=```)

Operator precedence is similar to C. Operator evaluation is short-circuit.

There are no implicit casts from bit-strings to Booleans or vice-versa. As a consequence, a C program fragment such as:
~ Begin P4Example
if (x) ...
~ End P4Example
(for x an integer base type) must be written in P4 as:
~ Begin P4Example
if (x != 0) ...
~ End P4Example
(see also the discussion on infinite-precision types and implicit casts in Section [#sec-implicit-casts] for how the 0 in this expression is evaluated).

###	The conditional operator
The ```?:``` expression behaves as in C, e.g.:
~ Begin P4Example
(x == 0) ? e0 : e1;
~ End P4Example
The first argument is Boolean, and the second and third arguments must have the same type. The second and third arguments cannot be both infinite precision integers unless the condition itself can be evaluated at compilation time (this restriction exists in order to allow the width of the result of the conditional operation to be inferred; the type of the result cannot be ```int```, which is reserved for integer literals). The conditional operator evaluation is short-circuit: only the selected alternative is evaluated.

##	Bit-string (unsigned integer) operations { #sec-bit-ops }
This section discusses all operations that can be performed on values with ```bit<W>``` types.

Arithmetic operations "wrap-around", similar to C operations on unsigned values (i.e., representing a large value on W bits will only keep the least-significant W bits of the value). There are no arithmetic exceptions; the runtime result of an arithmetic operation is defined for all combinations of input arguments.

All binary operations (except shifts) require both operands to have the same exact type and width; supplying operands with different widths produces an error at compile time. No implicit casts are inserted by the compiler to equalize the widths. There are no binary operations that combine signed and unsigned values (except shifts).
The following operations are provided on Bit-string values:

- Test for equality between bit-strings of the same width, designated by ```==```. The result is a Boolean value.
- Test for difference between bit-strings of the same width, designated by ```!=```. The result is a Boolean value.
- Unsigned comparisons ```<,>,<=,>=```. Both operands must have the same width; the result is a Boolean value.

All the following operations produce bit-string results when applied to bit-strings. All these operations require both operands to have the same width.

- Negation, denoted by unary ```-```. Result is computed by subtracting the value from 2^W^. The result is always unsigned and it has the same width as the input. The semantics is the same as the C negation of unsigned numbers.
- Unary plus, denoted by ```+```. Behaves as a no-op.
- Addition, denoted by ```+```.  Associative. Result is computed by truncating the result of the addition to the width of the output (similar to C).
- Subtraction, denoted by ```-```. Result is unsigned, and has the same type as the operands. Result is computed by adding the negation of the second operand (similar to C).
- Multiplication ```*```. Result has the same width as the operands. P4 targets may impose additional restrictions (e.g., may only allow multiplications with powers of two).
- Bitwise "and" between two bit-strings of the same width, designated by ```&```
- Bitwise "or" between two bit-strings of the same width, designated by ```|```
- Bitwise "complement" of a single bit-string, designated by ```~```
- Bitwise "xor" of two bit-strings of the same width, designated by ```^```

There are also the following operations:

- Concatenation of two bit-strings, resulting in a bit-string whose length is the sum of the lengths, designated by the infix operator ```++```. The left bit-string provides the most significant bits.
- Extraction of a set of contiguous bits (bit slice), designated by ```[m:l]```, where ```m``` and ```l``` must be positive integers that are compile-time known values, and ```m >= l```. The result is a bit-string of width ```m - l + 1```, including the bits numbered from ```l``` (which becomes the LSB of the result) to ```m``` (the MSB of the result) from the source operand. The conditions ```0 <= l < W``` and ```l <= m < W``` are checked statically (where ```W``` is the length of the source bit-string). Note that both endpoints of the extraction are inclusive. The bounds are required to be compile-time known values so that the result width can be computed at compile time.
- Slices are l-values: one can assign to a slice:
```
e[m:l] = x
```
This statement sets bits ```m``` to ```l``` of ```e``` to the bit-pattern represented by ```x```, and leaves all other bits of ```e``` unchanged.(```x``` is implicitly cast to an ```m - l + 1``` bit-string value).

- Logical shift left and right with a runtime known unsigned integer value (left operand is unsigned, right operand must be either an unsigned number of type ```bit<S>``` or a non-negative constant integer), designated by ```<<``` and ```>>```. The result has the same type as the left operand. Shifts with an amount greater than the width of the input produce a result with all bits zero.

##	Operations on fixed-width signed integers { #sec-int-ops }
This section discusses all operations that can be performed on ```int<W>``` types. An ```int<W>``` type is a signed integer with ```W``` bits represented using 2's complement.

"Underflow" or "overflow" produced by arithmetic cannot be detected: operations "wrap around", similar to C operations on unsigned values (i.e., representing a large value on W bits will only keep the least-significant W bits of the value)

There are no arithmetic exceptions; the runtime result of an arithmetic operation is defined for all combinations of input arguments (note that C does not specify the result of overflows on signed integers).

All binary operations (except shifts) require both operands to have the same exact type (signedness) and width; supplying operands with different widths or signedness produces an error at compile time. No implicit casts are inserted by the compiler to equalize the types. There are no binary operations that combine signed and unsigned values (except shifts).

Note that bitwise operations are well-defined, since the representation is mandated to be 2's complement.

The ```int<W>``` datatype supports the following operations; all binary operations require both operands to have the exact same type. The result always has the same width as the left operand.

- Negation, denoted by unary ```-```
- Unary plus, denoted by ```+```. Behaves as a no-op.
- Addition, denoted by ```+```
- Subtraction, denoted by ```-```
- Comparison for equality and inequality ```==,!=``` producing a Boolean result
- Numeric comparisons ```<,<=,>,>=``` with a Boolean result
- Multiplication ```*```. Result has the same width as the operands. P4 targets may impose additional restrictions (e.g., may only allow multiplications with powers of two).
- Arithmetic shift left and right denoted by ```<<``` and ```>>```. Left operand is signed, right operand must be either an unsigned number of type ```bit<S>``` or a non-negative constant integer. The result has the same type as the left operand. Shifts with an amount greater or equal to the width of the input are allowed.

###	A note about shifts
Shifts (on signed and unsigned values) deserve a special discussion for the following reasons:

- As in C, right shift behaves differently for signed and unsigned values: right shift for signed values is an arithmetic shift.
- Shifting with a negative amount does not have a clear semantics: while in C the result is undefined, in P4 the type system makes it illegal to shift with a negative amount.
- In C, shifting with an amount larger or equal to the number of bits has an undefined result (unlike the P4 definition).
- Finally, shifting may require doing work which is exponential in the number of bits of the right-hand-side operand.

Consider the following examples:
~ Begin P4Example
bit<8> x;
bit<16> y;
... y << x ...
... y << 1024 ...
~ End P4Example
Unlike C, P4 gives a precise meaning shifting with an amount larger than the size of the shifted value.

P4 targets may impose additional restrictions on shift operations:

- Targets may reject shifts by non-constant amounts.
- Targets may reject shifts with large non-constant amounts. For example, a target may forbid shifting an 8-bit value by a non-constant value wider than 3 bits.

##	Operations on arbitrary-precision constant integers { #sec-varint-ops }
The type ```int``` denotes integer values on which computations are performed with arbitrary precision. Only compile-time known values may have type ```int``` . They support the following operations:

- Negation, denoted by unary ```-```
- Unary plus, denoted by ```+```. Behaves as a no-op.
- Addition, denoted by ```+```
- Subtraction, denoted by ```-```
- Comparison for equality and inequality ```==,!=``` producing a Boolean result
- Numeric comparisons ```<,<=,>,>=``` with a Boolean result
- Multiplication ```*```
- Integer division between positive values, denoted by ```/```, rounded towards 0, as in C
- Modulo between positive values, denoted by ```%```
- Arithmetic shift left and right denoted by ```<<``` and ```>>```. Right operand must be a positive number. The result is an ```int```. ```a << b``` is $a \times 2^b$. ```a >> b``` is $\lfloor{a / 2^b}\rfloor$.

All the operands that participate in an operation must have type ```int```; binary operations (except shift) cannot combine int values with fixed-width types. For such expressions the compiler will always insert an implicit cast; this cast will always convert the ```int``` value to the fixed-width type.

All computations on ```int``` values are carried without information loss. For example, multiplying two 1024-bit values may produce a 2048-bit value (note that concrete representation of ```int``` values is not specified). ```int``` values can be cast to ```bit<w>``` and ```int<w>``` values. Casting an ```int``` value to a fixed-width type will preserve the least-significant bits. If the truncation causes significant bits to be lost, the compiler should emit a suitable warning.

Note: bitwise-operations (```|```,```&```,```^```,```~```) are not defined for ```int``` values. Division and modulo are illegal for negative values.

##	Variable bit-string operations { #sec-varbit-string }
A variable-size bit-string ```varbit``` has a maximum size static declared width, and also a dynamic width, which must be at most the static width. Prior to initialization a variable-size bit-string has an unknown dynamic width.

Variable-length bit-strings support a limited set of operations:

- Parser extraction into a variable-sized bit-string using the two-argument ```extract``` method of a ```packet_in``` (see Section [#sec-packet-lookahead]). This operation sets the dynamic width of the field.
- Assignment to another variable-sized bit-string. The target must have the exact same static width. The assignment sets the dynamic width on the target to be the same as the source dynamic width.
- The ```emit``` method of a ```packet_out``` interface to insert a dynamically-sized bit-string with known dynamic width into a packet (see Section [#sec-deparse]).

##	Casts { #sec-casts }
P4 supports a very limited range of casts. Most casts must be explicit. Most binary operations require both operands to have the exact same type. Some type conversions may require multiple chained casts. While more onerous for the user, this approach has several benefits:

- It makes user intent unambiguous.
- It makes the conversion cost explicit. Some casts involve sign-extensions, and thus require significant computational resources.
- It reduces the number of cases that have to be considered in the P4 specification. Some targets may not support all casts. A cast expression is written as in C: ```(typeRef)```

###	Explicit casts
Here are all legal casts:

- ```bit<1> <-> bool: 0``` is ```false```, ```1``` is ```true```
- ```int<W> -> bit<W>```:  preserves all bits unchanged; negative values are reinterpreted as positive values
- ```bit<W> -> int<W>```:  preserves all bits unchanged; values with the MSB set are reinterpreted as negative values
- ```bit<W> -> bit<X>```: if ```W > X``` this causes truncation, if ```W < X``` this causes extension with zero bits
- ```int<W> -> int<X>```: if ```W > X``` this causes truncation, if ```W < X``` this causes extension with the sign bit
- ```int -> bit<W>```: Represents the integer value using two's complement on a large enough number of bits and keeps the least-significant ```W``` bits; overflow should lead to a warning, as will conversion of a negative number
- ```int -> int<W>```: Represents the integer value using two's complement on a large enough number of bits and keeps the least-significant ```W``` bits; overflow should lead to a warning
- A ```struct```/```header``` can be cast to another ```struct```/```header``` if and only if they have the same number of fields and all the fields in the source can be recursively cast to the corresponding fields in the destination.
- Given a type declaration introduced by ```typedef S T```, values of types ```T``` and ```S``` can be cast back and forth.

###	Implicit casts { sec-implicit-casts }
Unlike C, P4 allows a very limited number of implicit casts. The reason is that often the implicit casts have a non-trivial semantics, which is invisible for the programmer.

Implicit casts are allowed in P4 only to convert an ```int`` value to a fixed-width type.

Most binary operations that take an ```int``` and a fixed-width operand will insert an implicit cast to convert the ```int``` operand to the type of the fixed-width operand.

Consider a program with the following values:
~ Begin P4Example
bit<8>  x;
bit<16> y;
int<8>  z;
~ End P4Example
The following expressions are translated by the compiler as follows:

- ```x + 1``` becomes ```x + (bit<8>)1```
- ```z < 0``` becomes ```z < (int<8>)0```
- ```x << 13``` becomes ```0```; overflow warning
- ```x | 0xFFF``` becomes ```x | (bit<8>)0xFFF```; overflow warning

###    Illegal arithmetic expressions { #sec-illegal-arith }
Consider a program with the following values:
~ Begin P4Example
bit<8>  x;
bit<16> y;
int<8>  z;
~ End P4Example
The table below shows several expressions which are illegal because they do not obey the P4 typing rules. For each expression we provide several ways that the expression could be manually rewritten into a legal expression. Note that for some expression there are several legal alternatives, which may produce different results! The compiler cannot guess the user intent, so the user is required to explicitly state it.

|-----|-----|-----|
| Expression | Why it is illegal  | Alternatives |
+----------------:+:---------------------+:-----------------+
| ```x + y```             | Different widths | ```(bit<16>)x + y```|
|                         |                           | ```x + (bit<8>)y``` |
| ```x + z```             | Different signs   |  ```(int<8>)x + z``` |
|                         |                           |  ```x + (bit<8>)z ```   |
| ```(int<8>)y```         | Cannot change both sign and width |  ```(int<8>)(bit<8>)y ``` |
|                         |                           |  ```(int<8>)(int<16>)y ``` |
| ```y + z```             | Different widths and signs |  ```(int<8>)(bit<8>)y + z ``` |
|                         |                           |  ```y + (bit<16>)(bit<8>)z ``` |
|                         |                           |  ```(bit<8>)y + (bit<8>)z ``` |
|                         |                           |  ```(int<16>)y + (int<16>)z ``` |
| ```x << z```            | RHS of shift cannot be signed |  ```x << (bit<8>)z ``` |
| ```x < z```             | Different signs |  ```X < (bit<8>)z ``` |
|                         |                           |  ```(int<8>)x < z ``` |
| ```1 << x```            | Width of ```1``` is unknown |  ```32w1 << x ``` |
| ```~1```                | Bitwise operation on int |  ```~32w1 ``` |
| ```5 & -3```            | Bitwise operation on int |  ```32w5 & -3 ``` |
|-----|-----|-----|

##	List expressions { #sec-list-exprs }
A list expression is a list of expressions enclosed within curly braces and separated by commas:
~ Begin P4Grammar
expression ...
    | '{' expressionList '}'

expressionList
    : expression
    | expressionList ',' expression
    ;
~ End P4Grammar
The type of a list expression is a tuple type (Section [#sec-synth-types]). List expressions can be assigned to ```tuple```, ```struct``` or ```header``` typed-values, or they can be passed as arguments to methods. List expressions are not l-values. Nested lists are permitted.

For example, the following example uses a list expression to pass multiple header fields simultaneously to a learning provider:
~ Begin P4Example
extern LearningProvider {
    void learn<T>(in T data);
}
LearningProvider() unit;

unit.learn( { hdr.ethernet.srcAddr, hdr.ipv4.src } );
~ End P4Example
List expressions can be used as initializers to structures; in this case, the list expression must have the same number of elements as the number of fields in the destination structure; structure fields are assigned in order with the values in the list expression:
~ Begin P4Example
struct S {
    bit<32> a;
    bit<32> b;
}
const S x = { 10, 20 };
~ End P4Example
List expressions can also be used to initialize variables whose type is a ```tuple``` type:
~ Begin P4Example
tuple<bit<32>, bool> x = { 10, false };
~ End P4Example

##	Set expressions { #sec-set-exprs }
Some P4 expressions denote sets of values (```set<T>```, for some type ```T```; see Section [#sec-synth-types].1). These expressions can appear only in a few contexts.
~ Begin P4Grammar
keysetExpression
    : tupleKeysetExpression
    | simpleKeysetExpression
    ;

tupleKeysetExpression
    : '(' simpleKeysetExpression ',' simpleExpressionList ')'
    ;

simpleExpressionList
    : simpleKeysetExpression
    | simpleExpressionList ',' simpleKeysetExpression
    ;

simpleKeysetExpression
    : expression
    | DEFAULT
    | DONTCARE
    | expression MASK expression
    | expression RANGE expression
    ;
~ End P4Grammar
The mask (```&&&```) and range (```..```) operators have the same precedence, just above ```&```.

For example, the ```select``` expression (Section [#sec-select]) has the following shape:
~ Begin P4Example
select (expression) {
    set1: state1;
    set2: state2;
   ...
}
~ End P4Example
In this context the expressions ```set1, set2```, etc. evaluate to sets of values. The ```select``` expression tests whether its argument belongs to any of the following sets.

###	Singleton sets { #sec-singleton-set }
In a set context a simple expression denotes a set containing a single element. For example:
~ Begin P4Example
select (hdr.ipv4.version) {
   4: continue;
}
~ End P4Example
The label ```4``` is a set expression denoting the set consisting of the single value ```4```.

###	The universal set { #sec-universal-set }
In a set context the ```default``` or ```_``` expressions denote a set containing all possible elements.
~ Begin P4Example
select (hdr.ipv4.version) {
   4: continue;
   _: reject;
}
~ End P4Example

###	Cubes { #sec-cubes }
The mask ```&&&``` infix operator takes two arguments of the same ```bit<W>``` type, and creates a value of type ```set<bit<W>>```. The right value is a "mask", where each 0 bit in the mask indicates a "don't care" bit. The set denoted by ```a &&& b``` is defined as
~ Begin P4Example
a &&& b = { c of type bit<W> where a & b = c & b }
~ End P4Example
(This set looks like a cube in the Cartesian space ```{0, 1}^W```.) For example:
~ Begin P4Example
8w0x0A &&& 8w0x0F
~ End P4Example
denotes a set that contains 16 different 8-bit values, whose bit-pattern is ```XXXX1010```, where the value of an ```X``` can be any bit. Note that there may be multiple ways to express a keyset using a mask operator; for example, ```8w0xFA &&& 8w0x0F``` denotes the same keyset as in the example above.

P4 targets may impose additional restrictions on the expressions on the left and right-hand side of a mask operator: for example, they may require that either or both positions be compile-time known values.

###	Ranges { #sec-ranges }
The range ```..``` infix operator takes two arguments of the same type ```T bit<W>``` or ```int<W>``` and creates a value of type ```set<T>```. The set contains all values numerically between the first and the second, inclusively.
For example:
~ Begin P4Example
4w5 .. 4w8
~ End P4Example
denotes a set with values ```4w5, 4w6, 4w7```, and ```4w8```.

###	Tuples of sets { #sec-tuples-of-sets }

Multiple set expressions can be grouped in a tuple using parentheses:
~ Begin P4Example
select(hdr.ipv4.ihl, hdr.ipv4.protocol) {
     (4w0x5, 8w0x1): parse_icmp;
     (4w0x5, 8w0x6): parse_tcp;
     (4w0x5, 8w0x11): parse_udp;
     (_, _): accept; }
~ End P4Example

The type of a tuple of sets is a set of tuples.

##	Operations on struct types { #sec-ops-on-structs }

The only operation defined on values with a structure type is member access
operation, indicated using the dot (".") operator (e.g., ```s.field```). Field
extraction from an l-value produces an l-value. Structs can also be copied
using assignment; this is only possible between structs that have the same type.

##	Operations on headers { #sec-ops-on-hdrs }

Headers provide the same operations as structs. Assignment between headers also
copies the "validity" header bit.

The method ```isValid()``` returns the value of the header's "validity" bit.

The method ```setValid()``` sets the header's validity bit to "true". It can
only be applied to an l-value.

The method ```setInvalid()``` sets the header's validity bit to "false". It can
only be applied to an l-value.

The result of reading or writing a field in an invalid header is undefined. The
result of reading an uninitialized header field is undefined --- even if the
header itself is valid.

##	Expressions on header stacks { #sec-expr-hs }

A header stack is a fixed-size array of headers with the same
type. The valid elements of a header stack need not be contiguous. P4
provides a set of computations for manipulating header stacks. A
header stack ```hs``` declared as ```h[n]``` can be understood in terms
of the following pseudocode:

~ Begin P4Pseudo
// type declaration
struct hs_t {
  bit<32> nextIndex;
  bit<32> size;
  h[n] data;  // Ordinary array
}

// instance declaration and initialization
hs_t hs;
hs.nextIndex = 0;
hs.size = n;
~ End P4Pseudo

Intuitively, a header stack can be thought of as a struct containing
an ordinary array of headers ```hs``` and a counter ```nextIndex```
that can be used to simplify the construction of parsers for header
stacks, as discussed below. The ```nextIndex``` counter is initialized
to ```0```.

Given a header stack value ```hs``` of size ```n```, the following
expressions are legal:

- ```hs[index]```: result is a reference to the header at the
  specified position within the stack; if ```hs``` is an l-value, the
  result is also an l-value. The header may be invalid. Some targets
  may impose the constraint that the index expression evaluates to a
  compile-time known value. Accessing a header stack ``hs`` with an
  index less than ```0``` or greater than ```hs.size``` results in an
  undefined value.

- ```hs.size```: result is a 32-bit unsigned integer that returns the
  size of the header stack (a compile-time constant).

- assignment from a header stack ```hs``` into another stack requires
  the two stacks to have the same types and sizes. All components of
  ```hs``` are copied, including its elements and their validity bits,
  as well as ```nextIndex```.

To help programmers write parsers for header stacks, P4 also offers
computations that automatically advance through the stack as elements
are parsed:

- ```hs.next```: result is a reference to the element with index
  ```hs.nextIndex``` in the stack. May only be used in a
  ```parser```. If the stack's ```nextIndex``` counter is greater than
  or equal to ```size```, then evaluating this expression results in a
  transition to the ```reject``` state and sets the error to
  ```error.StackOutOfBounds```. If ```hs``` is an l-value, then
  ```hs.next``` is also an l-value.

- ```hs.last```: result is a reference to the element with index
  ```hs.nextIndex - 1``` in the stack, if such an element exists. May
  only be used in a ```parser```. If the ```nextIndex``` counter is
  less than ```1```, or greater than ```size```, then evaluating this
  expression results in a transition to the ```reject``` state and
  sets the error to ```error.StackOutOfBounds```. Unlike
  ```hs.next```, the resulting reference is never an l-value.

- ```hs.lastIndex```: result is an `int<32>` that encodes the index
  ```hs.nextIndex - 1```. May only be used in a ```parser```. If the
  ```nextIndex``` counter is ```0```, then evaluating this
  expression produces an undefined value.

Finally, P4 offers the following computations that can be used to
manipulate the elements at the front and back of the stack:

- ```hs.push_front(int count)```: shift "right" by ```count```. The
  first ```count``` elements become invalid. The last ```count```
  elements in the stack are discarded. The ```hs.nextIndex``` counter
  is incremented by ```count```. The ```count``` argument must be a
  positive integer that is a compile-time known value. The return type
  is ```void```.

- ```hs.pop_front(int count)```: shift "left" by ```count``` (i.e.,
  element with index ```count``` is copied in stack at index
  ```0```). The last ```count``` elements become invalid. The
  ```hs.nextIndex``` counter is decremented by ```count```. The
  ```count``` argument must be a positive integer that is a
  compile-time known value. The return type is ```void```.

##	Function calls, method invocations { #sec-functions }
Functions can be invoked using the function call syntax.
~ Begin P4Grammar
expression
    : ...
    | expression '<' typeArgumentList '>' '(' argumentList ')'
    | expression '(' argumentList ')'

argumentList
    : /* empty */
    | nonEmptyArgList
    ;

nonEmptyArgList
    : argument
    | nonEmptyArgList ',' argument
    ;

argument
    : expression
    ;

typeArgumentList
    : typeRef
    | typeArgumentList ',' typeRef
    ;
~ End P4Grammar
Function arguments are evaluated in order, left to right, before the function
invocation takes place. The calling convention is copy-in/copy-out (Section
8.6). For generic functions the type arguments can be explicitly specified in
the function call. No implicit casting is used for function arguments; the
types of the arguments must match the parameter types exactly.

Similar to the C programming language, the result returned by a function call
is discarded when the function call is used as a statement.

##	Constructor invocations { #sec-constructor }
Several P4 constructs denote resources that are allocated at compilation time:

- ```extern``` objects
- ```parser```s
- ```control``` blocks
- ```package```s

Allocation of such objects can be performed in two ways:

-	using constructor invocations, which are expressions that return an object of the corresponding type.
-	using instantiations, described in Section [#sec-instantiations]. (Instantiations are similar to constant declarations.)

The syntax of a constructor invocation is similar to a function call.
Constructors are evaluated entirely at compilation-time (see Section [#sec-p4-abstract-mach]). In
consequence, all constructor arguments must also be expressions that can be
evaluated at compilation time.

The following example shows a constructor invocation for setting the
target-dependent implementation attribute of a table:
~ Begin P4Example
extern ActionProfile {
    ActionProfile(bit<32> size);  // constructor
}
table tbl {
    actions = { ... }
    implementation = ActionProfile(1024);  // constructor invocation
}
~ End P4Example

#	Constants and variable declarations { #sec-consts-and-vars }
##	Constants { #sec-constants }
Constant values are defined with the syntax:
~ Begin P4Grammar
constantDeclaration
    : optAnnotations CONST typeRef name '=' initializer ';'
    ;

initializer
    : expression
    ;
~ End P4Grammar

This introduces a constant whose value has the specified type. The following are all legal constant declarations:

~ Begin P4Example
const bit<32> COUNTER = 32w0x0;
struct Version {
    bit<32> major;
    bit<32> minor;
}
const Version version = { 32w0, 32w0 };
~ End P4Example
```initializer``` must be a compile-time known value.

##	Variables { #sec-variables }
Local variables can be declared using variable declarations:
~ Begin P4Grammar
variableDeclaration
    : annotations typeRef name optInitializer ';'
    | typeRef name optInitializer ';'
    ;

optInitializer
    : /* empty */
    | '=' initializer
    ;
~ End P4Grammar

Variables without an initializer are uninitialized (except for header stacks, which have their ```nextIndex``` counter initialized to ```0```, as discussed in [#sec-expr-hs]). The language places no restriction on the types of the variables: most P4 types that can be written explicitly can be used (e.g., base types, ```struct```, ```header```, header stack, ```tuple```). One cannot declare variables with types that are only synthesized by the compiler (e.g., ```set```), or with ```parser```, ```control```, ```package```, or ```extern``` types. Objects of the latter types must be declared using instantiations (see Section [#sec-instantiations]).

Reading the value of a variable that has not been initialized provides an undefined result. The compiler should attempt to detect and flag such reads statically.

Variables declarations can appear in the following places in a P4 program:

- In a block statement
- In a ```parser``` state
- In an ```action``` body
- In a ```control``` block apply block
- In the list of local declarations in a ```parser```
- In the list of local declarations in a ```control```

Variables are local, and behave like stack-allocated variables from languages
such as C. The value of a variable is never preserved from one invocation of
its enclosing block to the next, so variables cannot be used to maintain state
between different network packets.

##	Instantiations { #sec-instantiations }

Instantiations are similar to variable declarations, but they are reserved for the types with constructors (```extern``` objects, ```control``` blocks, ```parser```s and ```package```s):

~ Begin P4Grammar
instantiation
    : typeRef '(' argumentList ')' name ';'
    | annotations typeRef '(' argumentList ')' name ';'
    ;
~ End P4Grammar

An instantiation looks like a constructor invocation followed by a name.
Instantiations are always executed at compilation-time (Section [#sec-ct-constants]). The
effect is to allocate an object with the specified name, and to bind it to the
result of the constructor invocation.

The following example shows how a hypothetical counter bank can be instantiated:
~ Begin P4Example
// from target library
enum CounterType {
   Packets,
   Bytes,
   Both
}
extern Counter {
    Counter(bit<32> size, CounterType type);
    void increment(in bit<32> index);
}
// user program
control c(...) {
    Counter(32w1024, CounterType.Both) ctr;  // instantiation
    apply { ... }
}
~ End P4Example

#	Statements { #sec-stmts }
Statements (except the block statement) must end with a semicolon, C-style.

Statements can appear in several places:

- Within ```parser``` states
- Within a ```control``` block
- Within an ```action```

There are restrictions for the kinds of statements that can appear in
each of these places. For example, conditionals are not supported in
parsers, and ```switch``` statements are only supported in control
blocks. We present here the most general case, for control blocks.

~ Begin P4Grammar
statement
    : assignmentOrMethodCallStatement
    | conditionalStatement
    | emptyStatement
    | blockStatement
    | exitStatement
    | returnStatement
    | switchStatement
    ;

assignmentOrMethodCallStatement
    : lvalue '(' argumentList ')' ';'
    | lvalue '<' typeArgumentList '>' '(' argumentList ')' ';'
    | lvalue '='  expression ';'
    ;
~ End P4Grammar
In addition, parsers support a ```transition``` statement (Section [#sec-transition]).

(Due to limitations in the Bison parser generator we have grouped all
productions starting with a l-value in the same rule.)

##	Assignment { #sec-assignment }
Assignment is denoted with the ```=``` sign.

An assignment evaluates first the expression on the left hand side, which must evaluate to an l-value, then the expression on the right hand side, and copies that value into the left hand side. Derived types (e.g. ```structs```) are copied recursively. ```header```s are copied, including their "validity" bits. Assignment is not defined for ```extern``` values.

##	The empty statement { #sec-emtpy-stmt }
The empty statement is a no-op.
~ Begin P4Grammar
emptyStatement
    : ';'
    ;
~ End P4Grammar

##	The block statement { #sec-block-stmt }

A block statement is denoted by curly braces, as in C. It contains a sequence of statements and declarations, which are executed sequentially. The variables, constants and instantiations within a block statement are only visible within the block statement.

~ Begin P4Grammar
blockStatement
    : optAnnotations '{' statOrDeclList '}'
    ;

statOrDeclList
    : /* empty */
    | statOrDeclList statementOrDeclaration
    ;

statementOrDeclaration
    : variableDeclaration
    | constantDeclaration
    | statement
    | instantiation
    ;
~ End P4Grammar

##	The return statement { #sec-return-stmt }

The ```return``` statement immediately terminates the execution of the ```action``` or ```control``` that contains the ```return``` statement. ```return``` statements are not allowed within parsers.

~ Begin P4Grammar
returnStatement
    : RETURN ';'
    ;
~ End P4Grammar

##	The exit statement { #sec-exit-stmt }

The ```exit``` statement immediately terminates the execution of all the blocks currently executing: the current ```action``` (if invoked within an ```action```), the current ```control``` and all its callers. ```exit``` statements are not allowed within parsers.

~ Begin P4Grammar
exitStatement
    : EXIT ';'
    ;
~ End P4Grammar

##	The conditional statement { #sec-cond-stmt }

The conditional statement is very similar in syntax and semantics with the corresponding C if statement. The only difference is that the only acceptable type for the condition expression in P4 is Boolean (and not integer). The conditional statement cannot be used within a ```parser```.

~ Begin P4Grammar
conditionalStatement
    : IF '(' expression ')' statement
    | IF '(' expression ')' statement ELSE statement
    ;
~ End P4Grammar

When using nested ```if``` statements, the ```else``` applies to the innermost ```if``` that does not have an ```else``` statement.

##	The switch statement { #sec-switch-stmt }

The ```switch``` can only be used within ```control``` blocks.
~ Begin P4Grammar
switchStatement
    : SWITCH '(' expression ')' '{' switchCases '}'
    ;

switchCases
    : /* empty */
    | switchCases switchCase
    ;

switchCase
    : switchLabel ':' blockStatement
    | switchLabel ':'  // fall-through
    ;

switchLabel
    : name
    | DEFAULT
    ;
~ End P4Grammar

The expression within the ```switch``` statement is restricted to be the result
of a table's invocation (more details are given in Section [#sec-invoke-mau]).

If a switch label is not followed by a block statement it is fall-through to
the next label. However, if a block statement is present, there is no
fall-through. Note, that this is different from C ```switch``` statements,
where a ```break``` is needed to prevent fall-through. It is legal to have no
matching label for some actions, or no ```default``` label. No label can appear
twice in a switch statement.

~ Begin P4Example
switch (t.apply().action_run) {
   action1:          // fall-through to action2:
   action2: { ...}
   action3: { ...}  // no fall-through from action2 to action3 labels
}
~ End P4Example

Please note that the ```default``` label of the ```switch``` statement is used
to match on the kind of action executed, no matter whether there was a table
hit or miss. The ```default``` label does not represent the fact that the table
missed, and that the ```default_action``` of the table was executed.

#	Packet parsing in P4 { #sec-packet-parsing }
This section describes the P4 constructs specific to parsing network packets.

##	Parser states { #sec-parser-states }

 ~ Figure { #fig-parserstatemachine; caption: "Parser FSM structure." }
 ![parserstatemachine]
 ~
 [parserstatemachine]: figs/parserstatemachine.png { height: 5cm; page-align: here }

[]{tex-cmd: "\indent"}
A P4 parser describes a state-machine with one start state and two
final states. The start state is always named ```start```.
The two final states are named ```accept``` (indicating successful parsing) and ```reject``` (indicating a parsing failure). The ```start``` state is part of the
parser, while the ```accept``` and ```reject``` states are logically outside of the parser.
Figure [#fig-parserstatemachine] illustrates the general structure of a parser
state-machine.

##	Parser declarations { #sec-parser-decl }

P4 programmers are expected to provide parser declarations for all programmable
parsers of a target.

~ Begin P4Grammar
parserDeclaration
    : parserTypeDeclaration optConstructorParameters
      '{' parserLocalElements parserStates '}'
    ;

parserLocalElements
    : /* empty */
    | parserLocalElements parserLocalElement
    ;

parserStates
    : parserState
    | parserStates parserState
    ;
~ End P4Grammar

Parsers cannot be generic (unlike parser type declarations); thus
when used in the context of a `parserDeclaration` the
`parserTypeDeclaration` cannot contain any type parameters.  I.e.,
the following declaration is illegal:

```
parser P<H>(inout H data) { ... }
```


At least one state, named ```start```, must be present in any ```parser```.
A parser cannot contain two states with the same name. A parser cannot define
the ```accept``` and ```reject``` states; these are logically outside of the parser.

State declarations are described below. Preceding the parser states, a ```parser``` may also contain a list of local elements. These can be constants, variables, or instantiations of objects that may be used within the parser. Such objects may be instantiations of ```extern``` objects, or other ```parser```s that may be invoked as subroutines. P4 forbids the instantiation of ```control``` blocks within a ```parser```.

~ Begin P4Grammar
parserLocalElement
    : constantDeclaration
    | variableDeclaration
    | instantiation
    ;
~ End P4Grammar

For an example containing a complete declaration of a parser see Section [#sec-vss-all].

For a description of the ```optConstructorParameters```, used for building
parameterized parsers, see Section [#sec-parametrization].

##	The Parser abstract machine { #sec-parser-abstract-machine }

We explain the semantics of P4 parsers program using an abstract machine that
manipulates a data structure named ```ParserModel```. The abstract machine is
described using pseudo-code.

A parser starts execution in the ```start``` state and
ends execution when one of the ```reject``` or ```accept``` states has been
reached.

~ Begin P4Pseudo
ParserModel {
    error       parseError;
    state       currentState;
    onPacketArrival(packet p) {
        ParserModel.parseError = error.NoError;
        ParserModel.currentState = start;
        execute(ParserModel.currentState);
    }
}
~ End P4Pseudo

##	Parser states { #sec-parser-state-stmt }

A parser state has a name and a body. The body of the state describes data
processing performed when the parser transitions to the specified state. This
data processing may consist of:

- Data extraction from packet into headers
- Invocations of methods of ```extern``` blocks (e.g., checksum computations)
- Checks for data validity
- Transition to other states

A state is declared with the following syntax:
~ Begin P4Grammar
parserState
    : optAnnotations STATE name
     '{' parserStatements transitionStatement '}'
    ;
~ End P4Grammar

~ Begin P4Grammar
parserStatements
    : /* empty */
    | parserStatements parserStatement
    ;

parserStatement
    : assignmentOrMethodCallStatement
    | variableDeclaration
    | constantDeclaration
    | parserBlockStatement
    ;

parserBlockStatement
    : optAnnotations '{' parserStatements '}'
    ;
~ End P4Grammar

The state body contains a sequence of:

- local variable declarations
- assignment statements
- method calls. These can serve multiple purposes:
  * ```verify``` calls
  * method invocations (e.g., for extracting data out of packets),
  * invocations of other parsers.

The parser state body ends with an optional ```transition``` statement, which
transfers control to the next state. Certain targets may place restrictions on the complexity of the expressions
that can be evaluated while executing a parser.

**Semantics**: The execution of a state entails the sequential execution of the
statements in the state body.

##	Transition statements { #sec-transition }
The ```transition``` statement has the following syntax:
~ Begin P4Grammar
transitionStatement
    : /* empty */
    | TRANSITION stateExpression
    ;

stateExpression
    : name ';'
    | selectExpression
    ;
~ End P4Grammar

The execution of the transition statement causes ```stateExpression``` to be
evaluated, and the flow of control to be transferred to the resulting state.

**Semantics**: in terms of the ParserModel the above statement is equivalent to:
~ Begin P4Example
ParserModel.currentState = eval(stateExpression)
~ End P4Example
For example, this statement:
~ Begin P4Example
transition accept;
~ End P4Example

will terminate the execution of the current parser transitioning to the ```accept``` state.

If the body of a state block does not end with a ```transition``` statement,
the implied statement is

~ Begin P4Example
transition reject;
~ End P4Example

##	select expressions { #sec-select }
A ```select``` expression evaluates to a state. The syntax is the following:
~ Begin P4Grammar
selectExpression
    : SELECT '(' expressionList ')' '{' selectCaseList '}'
    ;

selectCaseList
    : /* empty */
    | selectCaseList selectCase
    ;

selectCase
    : keysetExpression ':' name ';'
    ;
~ End P4Grammar

If expressionList has type ```tuple<T>```, all ```keysetExpression``` must have
type ```set<tuple<T>>```.

**Semantics**: the meaning of the following select expression:
~ Begin P4Example
select(e) {
    ks[0]: s[0];
    ks[1]: s[1];
    ...
    ks[n-2]: s[n-1];
    _ : sd;  // ks[n-1] is default
}
~ End P4Example
is defined in pseudo-code as:
~ Begin P4Pseudo
key = eval(e);
for (int i=0; i < n; i++) {
    keyset = eval(ks[i]);
    if (keyset.contains(key)) return s[i];
}
verify(false, error.NoMatch);
~ End P4Pseudo

Some targets may require that all keyset expressions in a select expression must be compile-time known values. Keysets are evaluated in order, from top to bottom as implied by the pseudo-code above; the first keyset that includes the value in the ```select``` argument provides the result state. If no label matches, the execution triggers a runtime error with the standard error code ```error.NoMatch```.

Note that this implies that all cases after a ```default``` or ```_``` label are unreachable; the compiler should emit warnings about this case. This constitutes an important difference between ```select``` expression and ```switch``` statement in C language, where the order does not matter; the keysets of a ```select``` expression may "overlap").

The most typical case for using ```select``` expressions is to compare the value of a field from a recently-extracted header against a set of constant values, as in the following example:

~ Begin P4Example
header IPv4_h { ... bit<8> protocol; ... }
struct P { ... IPv4_h ipv4; ... }
P headers;
select (headers.ipv4.protocol) {
    8w6  : parse_tcp;
    8w17 : parse_udp;
    _    : accept;
}
~ End P4Example
For example, to detect TCP reserved ports (< 1024) one could write:
~ Begin P4Example
select (p.tcp.port) {
    16w0 &&& 16w0xFC00: well_known_port; // top 6 bits are zero
    _: other_port;
}
~ End P4Example
The expression ```16w0 &&& 16w0xFC00``` describes the set of 16-bit values that have their top 6 bits zero.

##	verify { #sec-verify }

The ```verify``` statement provides a simple form of error handling. ```verify``` can only be invoked within a parser; it is used syntactically as if it were a function with the following signature:

~ Begin P4Example
extern void verify(in bool condition, in error err);
~ End P4Example

If the first argument is ```true```, the execution of the statement has no side-effects. If the first argument is ```false```, it causes an immediate transition to the ```reject``` state, which causes immediate parsing termination; at the same time, the ```parserError``` associated with the parser is set to the value of the second argument.

**Semantics**: in terms of the ```ParserModel``` the semantics of a ```verify``` statement is given by:

~ Begin P4Pseudo
ParserModel.verify(bool condition, error err) {
    if (condition == false) {
        ParserModel.parserError = err;
        ParserModel.currentState = reject;
    }
}
~ End P4Pseudo

##	Data extraction from packets { #sec-packet-data-extraction }

The P4 core library contains the following declaration of a built-in ```extern``` type called ```packet_in``` that represents incoming network packets. The ```packet_in``` extern is special: it cannot be instantiated by the user explicitly. Instead, the architecture supplies a separate instance for each ```packet_in``` argument to a top-level ```parser``` or ```control``` block.

~ Begin P4Example
extern packet_in {
    void extract<T>(out T headerLvalue);
    void extract<T>(out T variableSizeHeader, in bit<32> varFieldSizeBits);
    T lookahead<T>();
    bit<32> length();  // This method may be unavailable in some architectures
    void advance(bit<32> bits);
}
~ End P4Example

To extract data from a packet represented by an argument ```b``` with type ```packet_in```, a parser invokes the ```extract``` methods of ```b```. There are two variants of the ```extract``` method: a one-argument variant for extracting fixed-size headers, and a two-argument variant for extracting variable-sized headers. Because these operations can cause runtime verification failures (see below), these methods can only be executed within parsers.

When extracting data into a bit-string or integer, the first packet bit is extracted to the most significant bit of the integer.

Some targets may perform cut-through packet processing, i.e., they may start processing a packet before its length is known (i.e., before all bytes have been received). On such a target calls to the ```packet_in.length()``` method cannot be implemented. Attempts to call this method should be flagged as errors (either at compilation time by the compiler back-end, or when attempting to load the compiled P4 program onto a target that does not support this method).

**Semantics**: we describe the semantics of these operations in terms of the following abstract model of a packet data structure (pseudo-code):

~ Begin P4Pseudo
packet_in {
    unsigned nextBitIndex;
    byte[] data;
    unsigned lengthInBits;
    void initialize(byte[] data) {
        this.data = data;
        this.nextBitIndex = 0;
        this.lengthInBits = data.sizeInBytes * 8;
    }
    bit<32> length() { return this.lengthInBits / 8; }
}
~ End P4Pseudo

###	extract --- single argument { #sec-packet-extract-one }

The single-argument extract method has the following P4 declaration:
~ Begin P4Example
void extract<T>(out T headerLeftValue);
~ End P4Example

```headerLeftValue``` is an expression that should evaluate to a l-value (see Section [#sec-lvalues]) of type ```header``` with a fixed width. If this method executes successfully, on completion the ```headerLvalue``` is filled with data from the packet and its validity bit is set. This method may fail by executing a failed ```verify``` call (e.g., not enough bits left in packet to fill the specified header). For example, to extract an Ethernet header one can invoke:

~ Begin P4Example
struct Result { ... Ethernet_h ethernet; ... }
parser P(packet_in b, out Result r) {
    state start {
        b.extract(r.ethernet);
    }
}
~ End P4Example

**Semantics**: the semantics of extract is given in terms of the
  following pseudo-code method of the ```packet``` class shown
  above. We use the special ```valid$``` identifier to indicate the
  hidden valid bit of a header, ```isNext$``` to indicate that the
  l-value was obtained using ```next```, and ```nextIndex$``` to
  indicate the corresponding header stack properties.

~ Begin P4Pseudo
void packet_in.extract<T>(out T headerLValue) {
   ParserModel.verify(!headerLValue.valid$, error.OverwritingHeader);
   bitsToExtract = sizeofInBits(headerLValue);
   lastBitNeeded = this.nextBitIndex + bitsToExtract;
   ParserModel.verify(this.lengthInBits >= lastBitNeeded, error.PacketTooShort);
   headerLValue = this.data.extractBits(this.nextBitIndex, bitsToExtract);
   headerLValue.valid$ = true;
   if headerLValue.isNext$ {
     verify(headerLValue.nextIndex$ < headerLValue.size, error.StackOutOfBounds);
     headerLValue.nextIndex$ = headerLValue.nextIndex$ + 1;
   }
   this.nextBitIndex += bitsToExtract;
}
~ End P4Pseudo

###	extract --- two arguments { #sec-packet-extract-two }
The two-argument extract method has the following declaration:
~ Begin P4Example
void extract<T>(out T headerLvalue, in bit<32> variableFieldSize);
~ End P4Example

```headerLvalue``` must be a l-value representing a header that contains *exactly one* ```varbit``` field. ```variableFieldSize``` is an expression evaluating to a ```bit<32>``` value which indicates the number of bits to be extracted into the unique ```varbit``` field of the header (this size is not the size of the complete header, just the size of the ```varbit``` field).

**Semantics**: the semantics of a two-argument extract invocation is given in terms of the following pseudo-code:

~ Begin P4Pseudo
void packet_in.extract<T>(out T headerLvalue,
                          in bit<32> variableFieldSize) {
   ParserModel.verify(!headerLvalue.valid$, error.OverwritingHeader);
   bitsToExtract = sizeOfFixedPart(headerLvalue) + variableFieldSize;
   lastBitNeeded = this.nextBitIndex + bitsToExtract;
   ParserModel.verify(this.lengthInBits >= lastBitNeeded, error.PacketTooShort);
   ParserModel.verify(bitsToExtract <= headerLvalue.maxSize, error.HeaderTooShort);
   headerLvalue = this.data.extractBits(this.nextBitIndex, bitsToExtract);
   headerLvalue.varbitField.size = variableFieldSize;
   headerLvalue.valid$ = true;
   if headerLValue.isNext$ {
     verify(headerLValue.nextIndex$ < headerLValue.size, error.StackOutOfBounds);
     headerLValue.nextIndex$ = headerLValue.nextIndex$ + 1;
   }
   this.nextBitIndex += bitsToExtract;
}
~ End P4Pseudo

The example below shows one way that IPv4 options can be extracted by splitting the IPv4 header into two separate headers:

~ Begin P4Example
// IPv4 header without options
header IPv4_no_options_h {
   bit<4>   version;
   bit<4>   ihl;
   bit<8>   diffserv;
   bit<16>  totalLen;
   bit<16>  identification;
   bit<3>   flags;
   bit<13>  fragOffset;
   bit<8>   ttl;
   bit<8>   protocol;
   bit<16>  hdrChecksum;
   bit<32>  srcAddr;
   bit<32>  dstAddr;
}

header IPv4_options_h {
   varbit<320> options;
}

struct Parsed_headers {
    ...
    IPv4_no_options_h ipv4;
    IPv4_options_h    ipv4options;
}

error { InvalidIPv4Header }

parser Top(packet_in b, out Parsed_headers headers) {
   ...
   state parse_ipv4 {
       b.extract(headers.ipv4);
       verify(headers.ipv4.ihl >= 5, error.InvalidIPv4Header);
       transition select (headers.ipv4.ihl) {
           5: dispatch_on_protocol;
           _: parse_ipv4_options;
   }

   state parse_ipv4_options {
       b.extract(headers.ipv4options,
                 (bit<32>)(((bit<16>)headers.ipv4.ihl - 5) * 32));
       transition dispatch_on_protocol;
   }
}
~ End P4Example

###	Lookahead { #sec-packet-lookahead }

```lookahead``` is a method provided by the ```packet_in``` packet abstraction that evaluates to a set of bits from the input packet without advancing the ```nextBitIndex``` pointer. Similar to ```extract```, it will transition to ```reject``` and set the error if there are not enough bits in the packet. One invokes ```lookahead``` as follows:

~ Begin P4Example
b.lookahead<T>()
~ End P4Example

where ```T``` must be a type with fixed width. In case of success the result of the evaluation of ```lookahead``` returns a value of type ```T```.

**Semantics**: in terms of the abstract model the semantics of lookahead is given by the following pseudo-code:

~ Begin P4Pseudo
T packet_in.lookahead<T>() {
   bitsToExtract = sizeof(T);
   lastBitNeeded = this.nextBitIndex + bitsToExtract;
   ParserModel.verify(this.lengthInBits >= lastBitNeeded, error.PacketTooShort);
   T tmp = this.data.extractBits(this.nextBitIndex, bitsToExtract);
   return tmp;
}
~ End P4Pseudo

Examples:

~ Begin P4Example
header Tcp_option_sack_top { ...}
state start {
    transition select(b.lookahead<bit<8>>()) {
        0: parse_tcp_option_end;
        1: parse_tcp_option_nop;
        2: parse_tcp_option_ss;
        3: parse_tcp_option_s;
        5: parse_tcp_option_sack;
    }
}
state parse_tcp_option_sack {
     b.extract(vec.next.sack,
               (bit<32>)(b.lookahead<Tcp_option_sack_top>().length));
     transition next;
}
~ End P4Example

###	Skipping bits { #sec-skip-bits }

There are two ways to skip over bits in an input packet without assigning them to a header:

One can extract to the underscore identifier, by specifying explicitly the type of the data:

~ Begin P4Example
b.extract<T>(_)
~ End P4Example

Alternatively, one can use the ```advance``` method of the packet when the number of bits to skip is known. The meaning of this method is given in pseudo-code as:

~ Begin P4Pseudo
void packet_in.advance(bit<32> bits) {
   lastBitNeeded = this.nextBitIndex + bits;
   ParserModel.verify(this.lengthInBits >= lastBitNeeded, error.PacketTooShort);
   this.nextBitIndex += bits;
}
~ End P4Pseudo

##	Parsing header stacks { #sec-parse-header-stacks }

During parsing, a header stack provides two properties: ```next``` and ```last```. Consider the following declaration, which defines a stack for representing the headers of a packet with at most 10 MPLS headers:

~ Begin P4Example
header Mpls_h {
    bit<20> label;
    bit<3>  tc;
    bit     bos;
    bit<8>  ttl;
}
Mpls_h[10] mpls;
~ End P4Example

The expression ```mpls.next``` represents an l-value of type ```Mpls_h``` that references an element in the ```mpls``` stack. Initially, ```mpls.next``` refers to the first element of stack. It is automatically advanced on each successful call to ```extract```. The ```mpls.last``` property refers to the element immediately preceding ```next``` if such an element exists. Attempting to access ```mpls.next``` element when the stack's ```nextIndex``` counter is greater than or equal to ```size``` causes a transition to ```reject``` and sets the error to ```error.StackOutOfBounds```. Likewise, attempting to access ```mpls.last``` when the ```nextIndex``` counter is equal to ```0``` causes a transition to the ```reject``` state and sets the error to ```error.StackOutOfBounds```.

The following example shows a simplified parser for MPLS processing:
~ Begin P4Example
struct Pkthdr {
   Ethernet_h ethernet;
   Mpls_h[3] mpls;
   // other headers omitted
}
parser P(packet_in b, out Pkthdr p) {
    state start {
        b.extract(p.ethernet);
        transition select(p.ethernet.etherType) {
           0x8847: parse_mpls;
           0x0800: parse_ipv4;
        }
    }
    state parse_mpls {
         b.extract(p.mpls.next);
         transition select(p.mpls.last.bos) {
            0: parse_mpls; // This creates a loop
            1: parse_ipv4;
         }
    }
    // other states omitted
}
~ End P4Example

##	Invoking sub-parsers { #sec-invoke-subparser }

P4 allows parsers to invoke the services of other parsers, similar to subroutines. To invoke the services of another parser, the sub-parser must be first instantiated; the services of an instance are invoked by calling it using its apply method.

The following example shows a sub-parser invocation:
~ Begin P4Example
parser callee(packet_in packet, out IPv4 ipv4) { ...}
parser caller(packet_in packet, out Headers h) {
     callee() subparser;  // instance of callee
     state subroutine {
          subparser.apply(packet, h.ipv4);  // invoke sub-parser
     }
}
~ End P4Example
Semantics: the semantics of a subparser invocation can be described as follows:

- The state invoking the sub-parser is split into two half-states at the parser invocation statement.
- The top half includes a transition to the sub-parser ```start``` state.
- The sub-parser's ```accept``` state is identified with the bottom half of the current state
- The sub-parser's ```reject``` state is identified with the reject state of the current parser.

 ~ Figure { #fig-subparser; caption: "Semantics of invoking a sub-parser:  top: original program, bottom: equivalent program." }
 ![subparser]
 ~
 [subparser]: figs/subparser.png { width: 60%; page-align: here }

[]{tex-cmd: "\indent"}
Figure [#fig-subparser] shows a diagram of this process.

Since P4 requires declarations to precede uses, it is impossible to create recursive (or mutually recursive) parsers.

Various targets may impose (static or dynamic) constraints on the number of parser states that can be traversed for processing each packet. For example, a specific compiler implementation may reject parsers where loops cannot be unrolled at compilation time, or it may reject parser cycles that do not advance the cursor within the parsed packet. If a parser aborts execution dynamically because it exceeded the maximum time budget allocated, the parser error should be set to the standard error ```error.ParserTimeout```.

#	Control blocks { #sec-control }

P4 parsers are responsible for extracting bits from a packet into headers. The headers can be manipulated and transformed within ```control``` blocks. Control blocks are a P4 construct that are used for describing match-action pipelines. The body of a control block resembles a traditional C program. Within the body of a control block, match-action units can be invoked to perform data transformations. Match-action units are represented in P4 by constructs called ```tables```.

There is no exceptional control-flow in a ```control``` block: no equivalent of the ```verify``` parser statement or of the ```reject``` state. Error handling has to be performed explicitly by users.

P4 forbids the instantiation of ```parser``` instances within a ```control``` block.

A ```control``` block may start with declarations of ```action```s, ```table```s, constants, variables and instantiations.

~ Begin P4Grammar
controlDeclaration
    : controlTypeDeclaration optConstructorParameters
      /* controlTypeDeclaration cannot contain type parameters */
      '{' controlLocalDeclarations APPLY controlBody '}'
    ;

controlLocalDeclarations
    : /* empty */
    | controlLocalDeclarations controlLocalDeclaration
    ;

controlLocalDeclaration
    : constantDeclaration
    | variableDeclaration
    | actionDeclaration
    | tableDeclaration
    | instantiation
    ;

controlBody
    : blockStatement
    ;
~ End P4Grammar

Controls cannot be generic (unlike control type declarations); thus
when used in the context of a `controlDeclaration` the
`controlTypeDeclaration` cannot contain any type parameters.  I.e.,
the following declaration is illegal:

```
control C<H>(inout H data) { ... }
```

For a description of the ```optConstructorParameters```, which can be used to build parameterized control blocks, see Section [#sec-parametrization].

We start by describing the core components of a ```control``` block, starting with actions.

##	Actions { #sec-actions}

 ~ Figure { #fig-actions; caption: "Actions contain code and data. The code is in the P4 program, while the data is set by the control plane. Parameters are bound by the data plane." }
 ![actions]
 ~
 [actions]: figs/actions.png { width: 8cm; page-align: here }

[]{tex-cmd: "\indent"}
Actions are code fragments that can read and write the data being processed. Actions may contain data values that can be written by the control plane and read by the data plane. Actions are the fundamental construct by which the control-plane can influence dynamically the behavior of the data plane. Figure [#fig-actions] shows the abstract model of an ```action```. Formally, actions are function objects <https://en.wikipedia.org/wiki/Function_object>.

~ Begin P4Grammar
actionDeclaration
    : optAnnotations ACTION name '(' parameterList ')' blockStatement
    ;
~ End P4Grammar

Syntactically actions resemble functions with no return values. Actions may be declared within a control block; in this case they can only be used within an instance of that control block.

The following example shows an action declaration:
~ Begin P4Example
action Forward_a(out bit<9> outputPort, bit<9> port) {
    outputPort = port;
}
~ End P4Example

Action parameters may not have ```extern``` types. Action parameters that have no direction (e.g., ```port``` in the previous example) indicate action data. All such parameters must be at the end of the parameter list. For actions that appear in a table actions list (described in Section [#sec-table-action-list]), these parameters are bound by the control plane.

The body of an action consists of a sequence of statements and declarations. No switch statements are allowed within an action (the grammar as written permits them, but a semantic check should reject them). Some targets may impose additional restrictions on action bodies---e.g., only straight-line code, with no ```if``` statements or conditional expressions (```?:```).

###	Invoking actions { #sec-invoke-actions }

Actions can be executed in two ways:

- Actions can be implicitly invoked by tables during match-action processing.
- Actions can be explicitly invoked, either from a ```control``` block or from another ```action```. In this case, values for all action parameters must be supplied explicitly, including values for the directionless parameters. The directionless parameters in this case behave like ```in``` parameters.

##	Tables { #sec-tables }
 ~ Figure { #fig-maudataflow; caption: "Match-Action Unit Dataflow." }
 ![maudataflow]
 ~
 [maudataflow]: figs/maudataflow.png { width: 80%; page-align: here }

[]{tex-cmd: "\indent"}
The P4 ```table``` construct describes a match-action unit. The structure of a match-action unit is shown in Figure [#fig-maudataflow]. The match-action processing consists of the following steps:

- Key construction.
- Key lookup in a lookup table (the "match" step). The result of key lookup is an "action".
- Action execution (the "action step") over the input data, resulting in mutations of the data.

A ```table``` declaration introduces a table instance. If one desires to instantiate a table multiple times one needs to declare a table in a separate control block and instantiate that control block multiple times.

The look-up table is a finite map whose contents are manipulated asynchronously (read/write) by the target control-plane, through a separate control-plane API (see Figure [#fig-maudataflow]). Note that the term "table" is overloaded: it can refer to the P4 ```table``` objects that appear in P4 programs, as well as the internal look-up tables used in targets. In this document, we use the term "match-action unit" whenever possible instead of "table".

Syntactically a table is described by a set of key-value properties. Some of these properties are "standard" properties, but the set of properties can be extended by target-specific compilers as needed.

~ Begin P4Grammar
tableDeclaration
    : optAnnotations TABLE name '{' tablePropertyList '}'
    ;

tablePropertyList
    : tableProperty
    | tablePropertyList tableProperty
    ;

tableProperty
    : KEY '=' '{' keyElementList '}'
    | ACTIONS '=' '{' actionList '}'
    | optAnnotations CONST IDENTIFIER '=' initializer ';'
    | optAnnotations IDENTIFIER '=' initializer ';'
    ;
~ End P4Grammar
The standard table properties are the following:

- ```key```: An expression that describes how the key used for look-up is computed.
- ```actions```: A list of all actions that may be found in the table.
- ```default_action```: an action to execute when the lookup in the lookup table fails to find a match for the key used.

We proceed discussing each of these.

A property marked as ```const``` cannot be changed dynamically by the control-plane. The key and actions properties are always constant, so the ```const``` keyword is not needed for these.

###	Table properties { #sec-table-props }

####	Table keys

The ```key``` is a table property which specifies the key used when looking up an action in the lookup table. The key is given by a set of pairs (expression : matchKind):

~ Begin P4Grammar
keyElementList
    : /* empty */
    | keyElementList keyElement
    ;

keyElement
    : expression ':' name optAnnotations ';'
    ;
~ End P4Grammar

Each name in a ```keyElement``` must be a constant of type ```match_kind``` (see Section [#sec-match-kind-type]).

For example, let us consider the following ```table``` declaration fragment:
~ Begin P4Example
table Fwd {
    key = {
       ipv4header.dstAddress : ternary;
       ipv4header.version    : exact;
    }
    ...
}
~ End P4Example

In this example the lookup key is composed of two fields of the ```ipv4header``` structure: ```dstAddress``` and ```version```. The ```match_kind``` information attached to each key expression is used for two purposes:

- It is used to synthesize the control-plane API that is used to populate the table. The control-plane API specification is part of a separate document.
- It is used by the compiler back-end to allocate resources for the table's implementation.

The P4 core library contains three predefined ```match_kind``` identifiers:
~ Begin P4Example
match_kind {
   exact,
   ternary,
   lpm
}
~ End P4Example

These identifiers correspond to the P4~14~ match kinds with the same names. The semantics of these annotations is actually irrelevant for describing the behavior of the P4 abstract machine; how they are used influences only the control-plane API and the actual implementation of the look-up table. From the point of view of the P4 program, a look-up table is an abstract finite map that is given a key and produces as a result either an action or a "miss" indication, as described in Section [#sec-mau-semantics].

If a table has no key property, then it contains no look-up table, just a default action, which is always executed (i.e., the associated lookup table is always the empty map).

Each key element can have an optional ```@name``` annotation which is used to synthesize the control-plane visible name for the key field.

####	The list of actions { #sec-table-action-list }

A table must declare all possible actions that may appear within the associated lookup table or in the default action. This is done with the ```action```s attribute; the value of this attribute is always an ```actionList```:

~ Begin P4Grammar
actionList
    : actionRef ';'
    | actionList actionRef ';'
    ;

actionRef
    : optAnnotations name
    | optAnnotations name '(' argumentList ')'
    ;
~ End P4Grammar
Let us consider an example from the Very Simple Switch program in Section [#sec-vss-all]:
~ Begin P4Example
action Drop_action()
{ outCtrl.outputPort = DROP_PORT; }

action Rewrite_smac(EthernetAddress sourceMac)
{ headers.ethernet.srcAddr = sourceMac; }

table smac {
    key = { outCtrl.outputPort : exact; }
    actions = {
        Drop_action;
        Rewrite_smac;
    }
}
~ End P4Example

- The ```smac``` ```table``` can contain two types of actions, named ```Drop_action``` and ```Rewrite_mac```.
- The ```Rewrite_smac``` action has one parameter, which is bound by the control plane.

All actions in the list of actions of a table must have different names; e.g., the following program fragment is illegal:
~ Begin P4Example
action a() {}
control c() {
    action a() {}
    // Illegal table: two actions with the same name
    table t { actions = { a; .a; } }
}
~ End P4Example

Each action parameter that has a direction (```in, inout``` or ```out```) must be bound in the ```actions``` list specification; conversely, no directionless parameters may be bound in the list. The expressions supplied as arguments to an ```action``` are not evaluated until the action is invoked.

~ Begin P4Example
action a(in bit<32> x) { ...}
bit<32> z;
action b(inout bit<32> x, bit<8> data) { ...}
table t {
    actions = {
       // a; -- illegal, x parameter must be bound
       a(5);  // binding a's parameter x to 5
       b(z);  // binding b's parameter x to z
       // b(z, 3);  // -- illegal, cannot bind directionless data parameter
       // b(); -- illegal, x parameter must be bound
    }
}
~ End P4Example

####	The default action

The default action of a table is an action that is invoked automatically by the match-action unit whenever the lookup table does not find a match for the supplied key.

The initial value for the default action is supplied as a value for the ```default_action``` property; this property must be present for all tables. The default action _must_ appear after the ```action``` property and may be declared as ```const```, indicating that it cannot be changed dynamically by the control-plane. The default action _must_ be one of the actions that appear in the actions list. In particular, the expressions passed as ```in, out``` or ```inout``` parameters must be syntactically identical to the expressions used in one of the elements of the ```actions``` list.

For example, in the above ```table``` we could set the default action as follows (marking it also as constant --- i.e., not changeable by the control plane):

~ Begin P4Example
const default_action = Rewrite_smac(48w0xAA_BB_CC_DD_EE_FF);
~ End P4Example

Note that the specified default action must supply arguments for the control-plane bound parameters (i.e., the directionless parameters), since the action is synthesized at compilation time. The expressions supplied as arguments for parameters with a direction (```in, inout``` or ```out```) are evaluated when the action is invoked while the expressions supplied as arguments for directionless parameters are evaluated at compile time.

Continuing the example in the previous section, here are various legal and illegal specifications for ```table t``` above:

~ Begin P4Example
  default_action = a(5); // OK - no control-plane parameters
  // default_action = a(z); -- illegal, a's x parameter is already bound to 5
  default_action = b(z,8w8); // OK - bind b's data parameter to 8w8
  // default_action = b(z); -- illegal, b's data parameter is not bound
~ End P4Example

If the user does not specify a value for the default action, the runtime behavior of the program is undefined until the control-plane initializes the ```default_action``` to one of the legal values. The compiler should produce a warning in this case. This is a difference from P4~14~, which can set the default action to no-op. If the legacy behavior is desired, the user must explicitly use the core library ```action NoAction``` in the table, which must appear in the actions list.

#### Table entries

A table may be initialized at compile-time with a set of entries. While it is
typical that entries are installed in tables by the contol plane program, there
are situations in which tables are used to implement fixed algorithms. In such
cases, defining the entries that enable the execution of the algorithm in the
P4 source, allows the compiler to infer how the table is actually used and
potentially make better placement decisions for tagets with constraint
resources. Entries declared in the P4 source are installed in the table at
program load time.

~ Begin P4Grammar
tableProperty
   : const ENTRIES '=' '{' entriesList '}' /* immutable entries */

entriesList
 : entry
 | entryList entry

entry
 : keysetExpression ':' actionRef optAnnotations ';'

~ End P4Grammar

In the current specification, we define entries as immutable (const) -- they
can only be read, not changed or removed through control plane APIs. It follows
that tables that define entries in the P4 source are immutable, thus no
additional entries may be inserted in tables that define a set of immutable
entries.
This design choice is important for the P4 runtime since it does not have to
keep track of different types of entries in one table (mutable and immutable).
Future versions of the specification may add mutable entries and shall preserve
compatibility with the current specification by declaring additional ```entries```
properties without the ```const``` keyword.

```keysetExpression``` is a tuple that must provide a field for each key in the
table keys (see Sec. [#sec-table-props]). The table key type must match the
type of the element of the set. ```actionRef``` must be an action which appears
in the table actions list, with all its arguments bound.

Entries in a table are matched in a priority order, where lower numbers
correspond to higher priorities. Priority may be specified or computed in one
of the following ways:

- specified with an annotation, ```@priority(value)```, where ```value``` must
  evaluate to a positive integer compile-time known value; or
- computed based on the program order of the entries -- entries occuring first have higher priority.

Priority annotations take precedence over computed priorities.

Depending on the ```match_kind``` of the keys, key set expressions may define
one or multiple entries. The compiler will synthesize the correct number of
entries to be installed in the table. Target constraints may further restrict
the ability of synthesizing entries. For example, if the number of synthesized
entries exceeds the table size, the compiler implementation may choose to issue
a warning or an error, depending on target capabilities.

Consider the following example:
~ Begin P4Example
header hdr {
    bit<8>  e;
    bit<16> t;
    bit<8>  l;
    bit<8> r;
    bit<1>  v;
}

struct Header_t {
    hdr h;
}
struct Meta_t {}

control ingress(inout Header_t h, inout Meta_t m, inout standard_metadata_t standard_meta) {

    action a() { standard_meta.egress_spec = 0; }
    action a_with_control_params(bit<9> x) { standard_meta.egress_spec = x; }

    table t_exact_ternary {

  	key = {
            h.h.e : exact;
            h.h.t : ternary;
        }

	actions = {
            a;
            a_with_control_params;
        }

	default_action = a;

        const entries = {
            (0x01, 0x1111 &&& 0xF   ) : a_with_control_params(1);
            (0x02, 0x1181           ) : a_with_control_params(2);
            (0x03, 0x1111 &&& 0xF000) : a_with_control_params(3);
            (0x04, 0x1211 &&& 0x02F0) : a_with_control_params(4) @priority(5);
            (0x04, 0x1311 &&& 0x02F0) : a_with_control_params(5) @priority(4);
            (0x06, _                ) : a_with_control_params(6);
        }
    }

}
~ End P4Example

In this example we define a set of 6 entries that populate various fields in
the header and send the invoke one action ```a_with_control_params``` to send
the packet to a particular output port. Once the program is loaded, these
entries are installed in the table in the order they are enumerated in the
program, with decreasing priority levels. Entries demonstrate the use of
the ```@priority``` annotation, which inverts their priority order, that is
entry 4 in lexicographical order is set to have priority 5, and entry 5 is set
to prioirty 4. A packet with the ternary field set to 0x1211 should be directed
to port 5 rather than port 4, since the entry ```(0x04, 0x1311 &&& 0x02F0)```
will have priority over the entry ```(0x04, 0x1211 &&& 0x02F0)```.

####	Additional table properties

Tables can have additional properties. The P4 spec does not mandate any additional properties, or prescribe their semantics. Various architectures can require attributes that are specific to these architectures.

For example, architectures where lookup-table resources are statically allocated may mandate a ```size``` table attribute, which can be used to indicate to the compiler back-end how many storage resources should be allocated.

A ```table``` declaration indicates the interfaces expected from a ```table```: keys and actions. However, the best way to implement a table is actually dependent on the nature of the entries that will populate the table at runtime (for example, tables could be dense or sparse, could be implemented as hash-tables, associative memories, tries, etc.) An implementation attribute could also be used to pass additional information to the compiler back-end. The value of this attribute could be an instance of an ```extern``` block chosen from a suitable library of components. For example, the core functionality of the P4~14~ table ```action_profile``` constructs could be implemented on architectures that support this feature using a construct such as the following:

~ Begin P4Example
extern ActionProfile {
   ActionProfile(bit<32> size); // how many distinct actions are expected
}
table t {
    key = { ...}
    size = 1024;
    implementation = ActionProfile(32);  // constructor invocation
}
~ End P4Example

(An action profile specifies the fact that, although the table is expected to have a large number of entries, only a small number of distinct entry values are expected. This can lead to an optimized implementation of the table, using an indirection level to share identical entries. The ```ActionProfile``` ```extern``` object in the previous example is meant to convey this information.)

###	Invoking a table (match-action unit) { #sec-invoke-mau }

A ```table``` is invoked by calling its ```apply``` method. Calling an apply method on a table instance returns a value with a ```struct``` type with two fields. This structure is synthesized by the compiler automatically. For each ```table T```, the compiler synthesizes an ```enum``` and a ```struct```, shown in pseudo-P4:

~ Begin P4Pseudo
enum action_list(T) {
   // one field for each action in the actions list of table T
}
struct apply_result(T) {
    bool hit;
    action_list(T) action_run;
}
~ End P4Pseudo

The evaluation of the ```apply``` method sets the ```hit``` field to ```true``` if a match is found in the lookup-table. This bit can be used to drive the execution of the control-flow in the control block that invoked the table:

~ Begin P4Example
if (ipv4_match.apply().hit) {
    // there was a hit
} else {
    // there was a miss
}
~ End P4Example

The ```action_run``` field indicates which kind of action was executed (irrespective of whether it was a hit or a miss). It can be used in a switch statement:

~ Begin P4Example
switch (dmac.apply().action_run) {
    Drop_action: { return; }
}
~ End P4Example

###	Match-action unit execution semantics { #sec-mau-semantics }
The semantics of a table invocation statement:
~ Begin P4Example
m.apply();
~ End P4Example

is given by the following pseudo-code (see also Figure [#fig-maudataflow]):

~ Begin P4Pseudo
apply_result(m) m.apply() {
    apply_result(m) result;

    var lookupKey = m.buildKey(m.key); // using key block
    action RA = m.table.lookup(lookupKey);
    if (RA == null) {      // miss in lookup table
       result.hit = false;
       RA = m.default_action;  // use default action
    }
    else {
       result.hit = true;
    }
    result.action_run = action_type(RA);
    evaluate_and_copy_in_RA_args(RA);
    execute(RA);
    copy_out_RA_args(RA);
    return result;
}
~ End P4Pseudo

##	The Match-Action Pipeline Abstract Machine { #sec-mau-abstract-mach }

We can describe the computational model of a match-action pipeline, embodied by a control block: the body of the control block is executed, similarly to the execution of a traditional imperative program:

- At run-time, statements within a block are executed in the order they appear in the control block.
- Execution of the ```return``` statement causes immediate termination of the execution of the current ```control``` block, and a return to the caller.
- Execution of the ```exit``` statement causes the immediate termination of the execution of the current ```control``` block and of all the enclosing caller ```control``` blocks.
- Applying a ```table``` causes the execution of the corresponding match-action unit, as described above.

##	Invoking controls { #sec-invoke-controls }

P4 allows controls to invoke the services of other controls, similar to subroutines. To invoke the services of another control, it must be first instantiated; the services of an instance are invoked by calling it using its ```apply``` method.

The following example shows a control invocation:
~ Begin P4Example
control Callee(inout IPv4 ipv4) { ...}
control Caller(inout Headers h) {
     Callee() instance;  // instance of callee
     apply {
          instance.apply(h.ipv4);  // invoke control
     }
}
~ End P4Example

#	Parameterization { #sec-parametrization }

In order to support libraries of useful P4 components, both ```parser```s and ```control``` blocks can be additionally parameterized through the use of constructor parameters.

Consider again the parser declaration syntax:
~ Begin P4Grammar
parserDeclaration
    : parserTypeDeclaration optConstructorParameters
      '{' parserLocalElements parserStates '}'
    ;

optConstructorParameters
    : /* empty */
    | '(' parameterList ')'
    ;
~ End P4Grammar

From this grammar fragment we infer that a ```parser``` declaration can have two sets of parameters:

-	The runtime parser parameters
-	Optional parser constructor parameters (```optConstructorParameters```)

All constructor parameters must be directionless (i.e., they cannot be ```in```, ```out``` or ```inout```). When instantiating a parser one has to supply expressions that can be fully evaluated at compilation time for all ```optConstructorParameters```.

Consider the following example:
~ Begin P4Example
parser GenericParser(packet_in b,          // parser API
                     out Packet_header p)
                     (bool udpSupport) {   // constructor parameters
    EthernetParser() ethParser;
    state start {
        ethParser.apply(b, p.ethernet);
        transition select(p.ethernet.etherType) {
            16w0x0800: ipv4;
        }
    }
    state ipv4 {
        b.extract(p.ipv4);
        transition select(p.ipv4.protocol) {
           6: tcp;
           17: tryudp;
        }
    }
    state tryudp {
        transition select(udpSupport) {
            false: accept;
            true : udp;
        }
    }
    state udp {
         ...
    }
}
~ End P4Example

When instantiating the ```GenericParser``` one must supply a value for the ```udpSupport``` parameter, as in the following example:

~ Begin P4Example
// TopParser is a GenericParser where udpSupport = false
GenericParser(false) TopParser;
~ End P4Example

## Optional constructor parentheses

For the sake of readability, type definitions with no constructor arguments may
omit the second set of parentheses.  That is, ```control c(...)();``` and ```control c(...);``` are equivalent.

## Direct type invocation

Controls and parsers are often instantiated exactly once.  As a light syntactic
sugar, control and parser declarations with no constructor parameters may be
applied directly, as if they were an instance.  This has the effect of creating
and applying a local instance of that type.

~ Begin P4Example
control callee( ... ) { ... }

control caller( ... )( ... ) {
    apply {
        callee.apply( ... ); // callee is treated as an instance
    }
}
~ End P4Example

The definition of ```caller``` is equivalent to the following.

~ Begin P4Example
control caller( ... )( ... ) {
    @name("callee") callee() callee_inst; // local instance of callee
    apply {
        callee_inst.apply( ... );         // callee_inst is applied
    }
}
~ End P4Example

#	Packet construction (deparsing) { #sec-deparse }

The inverse of parsing is deparsing, or packet construction. P4 does not provide a separate language for packet deparsing; deparsing is done in a ```control``` block that has at least one parameter of type ```packet_out```.

For example, the following code sequence writes first an Ethernet header and then an IPv4 header into a ```packet_out```:

~ Begin P4Example
control TopDeparser(inout Parsed_packet p, packet_out b) {
    apply {
        b.emit(p.ethernet);
        b.emit(p.ip);
    }
}
~ End P4Example

Emitting a header appends the header to the ```packet_out``` only if the header is valid. Emitting a header stack will emit all elements of the stack in order of increasing indexes.

##	Data insertion into packets { #sec-deparse-insert }

The ```packet_out``` datatype is defined in the P4 core library, and reproduced below. It provides two methods for appending data to an output packet; both methods are called ```emit```. The first version only accepts headers, and the second one accepts arbitrary data.

~ Begin P4Example
extern packet_out {
    void emit<T>(in T hdr);
    void emit<T>(in bool condition, in T data);
}
~ End P4Example

The first version of ```emit``` just calls the second one with the header validity bit as a condition.

We describe the meaning of these methods in pseudo-code as follows:
~ Begin P4Pseudo
packet_out {
    byte[] data;
    unsigned lengthInBits;
    void initializeForWriting() {
        this.data.clear();
        this.lengthInBits = 0;
    }
    // append entire header if it is valid
    // T must be a header type
    void emit<T>(T header) {
        this.emit(header.valid$, header);
    }

    // append the data to the packet if the condition is true
    void emit<T>(bool cond, T data) {
        if (!cond) return;
        this.data.append(data);
        this.lengthInBits += data.lengthInBits;
    }
}
~ End P4Pseudo

We describe the two-argument ```emit``` method. For a base type ```T```, ```emit```:

- does nothing if the condition is ```false```,
- otherwise it appends the ```data``` value to the tail of the ```packet_out```.

For derived type, ```emit``` recursively proceeds on fields:

- If the argument is a header, its validity bit is AND-ed with the condition bit to determine; if the result is ```false``` no action is taken
- If the argument is a header stack, the ```emit``` statement is applied to each component of the stack starting from the element with index 0.
- If the argument is a ```struct``` containing multiple fields, the ```emit``` is recursively applied to each component of the struct in the order of their declaration in the struct.

Appending a bit-string or integer value to a ```packet_out``` writes the value starting with the most-significant bit. This process is the inverse of data extraction.

#	Architecture description { #sec-arch-desc }

The architecture description must be provided by the target manufacturer in the form of a library P4 source file that contains at least one declaration for a ```package```; this ```package``` must be instantiated by the user to construct a program for a target. For an example see the Very Simple Switch declaration from Section [#sec-vss-arch].

The architecture description file may pre-define data types, constants, helper package implementations, and errors. It must also declare the types of all the programmable blocks that will appear in the final target: ```parser```s and ```control``` blocks. The programmable blocks may optionally be grouped together in packages, which can be nested.

Since some of the target components may manipulate user-defined types, which are unknown at the target declaration time, these are described using type parameters (type variables). This mechanism is similar to the use of generic types or templates in languages such as C++ and Java.

##	Example architecture description { #sec-arch-desc-example }

The following example describes a switch by using two packages, each containing a parser, a match-action pipeline and a deparser:

~ Begin P4Example
parser Parser<IH>(packet_in b, out IH parsedHeaders);
// ingress match-action pipeline
control IPipe<T, IH, OH>(in IH inputHeaders,
                         in InControl inCtrl,
                         out OH outputHeaders,
                         out T toEgress,
                         out OutControl outCtrl);
// egress match-action pipeline
control EPipe<T, IH, OH>(in IH inputHeaders,
                         in InControl inCtrl,
                         in T fromIngress,
                         out OH outputHeaders,
                         out OutControl outCtrl);

control Deparser<OH>(in OH outputHeaders, packet_out b);
package Ingress<T, IH, OH>(Parser<IH> p,
                           IPipe<_, IH, OH> map,
                           Deparser<OH> d);
package Egress<T, IH, OH>(Parser<IH> p, Port
                          EPipe<_, IH, OH> map,
                          Deparser<OH> d);
package Switch<T>( // Top-level switch contains two packages
    // type types Ingress.IH and Egress.IH may be different
    Ingress<T, _, _> ingress,
    Egress<T, _, _> egress
);
~ End P4Example

 ~ Figure { #fig-switcharch; caption: "Switch architecture fragment implied by the previous set of declarations." }
 ![switcharch]
 ~
 [switcharch]: figs/switcharch.png { width: 80%; page-align: here }

[]{tex-cmd: "\indent"}
Just from these declarations, even without reading a precise description of the target, the programmer can infer some useful information about the architecture of the described switch, as shown in Figure [#fig-switcharch]:

- The switch contains two separate ```package```s ```Ingress``` and ```Egress```
- The ```Parser```, ```IPipe``` and ```Deparser``` in the ```Ingress``` package are chained in this order. The ```Ingress.IPipe``` block has an input of type ```Ingress.IH```, which is an output of the\
```Ingress.Parser```.
- Similarly, the ```Parser```, ```EPipe``` and ```Deparser``` are chained in the ```Egress``` package.
- The ```Ingress.IPipe``` is connected to the ```Egress.EPipe```, because the first one outputs a value of type ```T```, which is an input to the second.
- Note that the ```Ingress``` type ```IH``` and the ```Egress``` type ```IH``` are independent. If we had wanted to show that they are the same type, we would have instead declared ```IH``` and ```OH``` at the switch level: ```package Switch<IH, OH, T>```.

Note that this architecture models a target switch that contains two separate channels between the ingress and egress pipeline:

- A channel that can pass data directly (through the ```T```-type argument -- on a software target with shared memory between ingress and egress this could be implemented by passing directly a pointer; on an architecture without shared memory presumably the compiler will need to synthesize automatically serialization code).
- Indirectly through a parser/deparser that serialize data to a packet and back.


##	Target program instantiation { #sec-target-instantiation }

In order to build a program for the target, the compiled P4 program has to instantiate a top-level ```package``` by passing values for all its arguments creating a variable called ```main``` in the top-level namespace. The types of the arguments have to match the types of the parameters --- after a suitable substitution of the type variables. The type substitution can be expressed directly, using type specialization, or can be inferred by a compiler, using a unification algorithm like Hindley-Milner.

For example, given the following type declarations:

~ Begin P4Example
parser Prs<T>(packet_in b, out T result);
control Pipe<T>(in T data);
package Switch<T>(Prs<T> p, Pipe<T> map);
~ End P4Example

and the following declarations:

~ Begin P4Example
parser P(packet_in b, out bit<32> index) { ... }
control Pipe1(in bit<32> data) { ... }
control Pipe2(in bit<8> data) { ... }
~ End P4Example

The following is a legal declaration for the top-level target:

~ Begin P4Example
Switch(P(), Pipe1()) main;
~ End P4Example

And the following is illegal:

~ Begin P4Example
Switch(P(), Pipe2()) main;
~ End P4Example
The latter declaration is incorrect because the parser ```P``` requires ```T``` to be ```bit<32>```, while ```Pipe2``` requires ```T``` to be ```bit<8>```.

The user can also explicitly specify values for the type variables (otherwise the compiler has to infer values for these type variables):
~ Begin P4Example
Switch<bit<32>>(P(), Pipe1()) main;
~ End P4Example

##	A Packet Filter Model { #sec-pkt-filter }

~ Figure { #fig-packetfilter; caption: "A packet filter target model. The parser computes a Boolean value, which is used to decide whether the packet is dropped." }
 ![packetfilter]
~
 [packetfilter]: figs/packetfilter.png { width: 5cm; page-align: here }

[]{tex-cmd: "\indent"}
To illustrate the versatility of P4 architecture description language, we give an example of another architecture, which models a packet filter that makes a drop/no drop decision based only on the computation in a P4 parser, as shown in Figure [#fig-packetfilter].

This model could be used to program packet filters running in the Linux kernel. For example, we could replace the TCP dump language with the much more powerful P4 language; P4 can support seamlessly new protocols, while providing complete "type safety" during packet processing. For such a target the P4 compiler could generate an eBPF (Extended Berkeley Packet Filter) program, which is injected by the TCP dump utility into the Linux kernel, and executed by the EBPF kernel JIT compiler/runtime.

In this case the target is the Linux kernel, and the architecture model is a packet filter.

The declaration for this architecture is very simple:
~ Begin P4Example
parser _parser<H>(packet_in packet, out H headers);
control _filter<H>(inout H headers, out bool accept);

package Filter<H>(_parser<H> p, _filter<H> f);
~ End P4Example

#	P4 abstract machine: Evaluation { #sec-p4-abstract-mach }

The evaluation of a P4 program is done in two stages:

- **static evaluation**: at compilation time the P4 program is analyzed and all stateful blocks are instantiated.
- **dynamic evaluation**: at runtime each P4 functional block is executed atomically, in isolation, when it receives control from the architecture

##	Compile-time known values { #sec-ct-constants }
The following are compile-time known values:

- Integer literals, Boolean literals, and string literals.
- Identifiers declared in an ```error```, ```enum``` or ```match_kind``` declaration.
- The ```default``` identifier.
- The `size` field of a value with type header stack.
- The ```_``` identifier when used as a ```select``` expression label
- Identifiers that represent declared types, actions, tables, parsers, controls or packages.
- List expression where all components are compile-time known values.
- Instances constructed by instance declarations (Section [#sec-instantiations]) and constructor invocations.
- The following expressions (```+, -, *, / , %, cast, !, &, |,  &&, ||, << , >> , ~``` , \
```>, <, ==, !=, <=, >=, ++, [:]```) when their operands are all compile-time known values.
- Identifiers declared as constants using the ```const``` keyword.

##	Compile-Time Evaluation { #sec-ct-eval }

Evaluation of a program proceeds in order of declarations, starting in the
top-level namespace:

- All declarations (e.g., ```parsers```, ```controls```, types, constants) evaluate to themselves.
- Each ```table``` evaluates to a table instance.
- Constructor invocations evaluate to stateful objects of the corresponding type. For this purpose, all constructor arguments are evaluated recursively and bound to the constructor parameters. Constructor arguments must be compile-time known values. The order of evaluation of the constructor arguments should be unimportant --- all evaluation orders should produce the same results.
- Instantiations evaluate to named stateful objects.
- The instantiation of a ```parser``` or ```control``` block recursively evaluates all stateful instantiations declared in the block.
- The result of the program's evaluation is the value of the top-level ```main``` variable.

Note that all stateful values are instantiated at compilation time.

As an example, consider the following program fragment:
~ Begin P4Example
// architecture declaration
parser p(...);
control c(...);
control d(...);

package Switch(p prs, c ctrl, d dep);

extern Checksum16 { ...}

// user code
Checksum16() ck16; // checksum unit instance

parser TopParser(...)(Checksum16 unit) { ...}
control Pipe(...) { ...}
control TopDeparser(...)(Checksum16 unit) { ...}

Switch(TopParser(ck16),
       Pipe(),
       TopDeparser(ck16)) main;
~ End P4Example

The evaluation of this program proceeds as follows:

1.	The declarations of ```p, c, d, Switch``` and ```Checksum16``` all evaluate as themselves.
2.	The ```Checksum16() ck16``` instantiation is evaluated and it produces an object named ```ck16``` with type ```Checksum16```.
3.	The declarations for ```TopParser```, ```Pipe``` and ```TopDeparser``` evaluate as themselves.
4.	The ```main``` variable instantiation is evaluated:
  1.	The arguments to the constructor are evaluated recursively
  2.	```TopParser(ck16)``` is a constructor invocation
     1.	Its argument is evaluated recursively; it evaluates to the ```ck16``` object
  3.	The constructor itself is evaluated, leading to the instantiation of an object of type ```TopParser```
  4.	Similarly, ```Pipe()``` and ```TopDeparser(ck16)``` are evaluated as constructor calls.
  5.	All the arguments of the ```Switch``` package constructor have been evaluated (they are an instance of ```TopParser```, an instance of ```Pipe```, and an instance of ```TopDeparser```). Their signatures are matched with the ```Switch``` declaration.
  6.	Finally, the ```Switch``` constructor can be evaluated. The result is an instance of the ```Switch``` package (that contains a ```TopParser``` named ```prs``` --- the first parameter of the ```Switch```, a ```Pipe``` named ```ctrl``` and a ```TopDeparser``` named ```dep```).
5.	The result of the program evaluation is the value of the ```main``` variable, which is the above instance of the ```Switch package```.

Figure [#fig-compileeval] shows the result of the evaluation in a graphical form. The result is always a graph of instances. There is only one instance of ```Checksum16```, called ```ck16```, shared between the ```TopParser``` and ```TopDeparser```. Whether this is possible is architecture-dependent. Specific target compilers may require distinct checksum units to be used in distinct blocks.

~ Figure { #fig-compileeval; caption: "Evaluation result." }
![compileeval]
~
[compileeval]: figs/compileeval.png { width: 5cm; page-align: here }

##	Control plane names { #sec-cp-names }

Every controllable entity exposed in a P4 program must be assigned a unique,
fully-qualified name, which the control plane may use to interact with that
entity.  The following entities are controllable.

 - tables
 - keys
 - actions
 - extern instances

A fully qualified name consists of the local name of a controllable entity
prepended with the fully qualified name of its enclosing namespace.  Hence, the
following program constructs, which enclose controllable entites, must
themselves have unique, fully-qualified names.

 - control instances
 - parser instances

The evaluation process may create multiple instances from one type, each of
which must have a unique, fully-qualified name.

### Computing control names

The fully-qualified name of a construct is derived by concatenating the
fully-qualified name of its enclosing construct with its local name.
Constructs with no enclosing namespace, i.e. those defined at the global scope,
have the same local and fully-qualified names.  The local names of controllable
entities and enclosing constructs are derived from the syntax of a P4 program
as follows.

#### Tables

For each ```table``` construct, its syntactic name becomes the local name of the table.  For example:

~ Begin P4Example
control c(...)() {
    table t { ... }
}
~ End P4Example

This table's local name is ```t```.

#### Keys

Syntactically, table keys are expressions.  For simple expressions, the local
key name can be generated from the expression itself.  In the following
example, the table ```t``` has keys with names ```data.f1``` and ```hdrs[3].f2```.

~ Begin P4Example
table t {
    keys = {
        data.f1 : exact;
        hdrs[3].f2 : exact;
    }
    actions = { ... }
}
~ End P4Example

The following kinds of expressions have local names derived from their syntactic names:

| Kind | Example | Name |
| ---- | ------- | ---- |
| The ```isValid()``` method. | ```h.isValid()``` | ```"h.isValid()"``` |
| Array accesses. | ```header_stack[1]``` | ```"header_stack[1]"``` |
| Constants. | ```1``` | ```"1"``` |
| Field projections. | ```data.f1``` | ```"data.f1"``` |
| Slices. | ```f1[3:0]``` | ```"f1[3:0]"``` |

All other kinds of expressions **must** be annotated with a ```@name```
annotation (Section [#sec-control-plane-api-annotations]), as in the following example.

~ Begin P4Example
table t {
    keys = {
        data.f1 + 1 : exact @name("f1_inc");
    }
    actions = { ... }
}
~ End P4Example

Here, the ```@name("f1_mask")``` annotation assigns the local name ```"f1_mask"``` to this
key.


#### Actions

For each ```action``` construct, its syntactic name is the local name of the action.  For example:

~ Begin P4Example
control c(...)() {
    action a(...) { ... }
}
~ End P4Example

This action's local name is ```a```.

#### Instances

The local names of ```extern```, ```parser```, and ```control``` instances are
derived based on how the instance is used.  If the instance is bound to a name,
that name becomes its local control plane name.  In the following example, the
local name of the instance is ```c_inst```.

~ Begin P4Example
control c(...)() { ... }
c() c_inst;
~ End P4Example

Otherwise, if the instance is created as an actual argument, then its local
name is the name of the formal parameter to which it will be bound.  In the
following example, the local name of the extern instance is ```e_in```.

~ Begin P4Example
extern e( ... ) { ... }
control c ( ... )(e e_in) { ... }
c(e()) c_inst;
~ End P4Example

If the construct being instantiated is passed as an argument to a package, the
instance name is derived from the user-supplied type definition when possible.
In the following example, the local name of the instance of ```MyC``` is ```c```,
and the local name of the extern is ```e2```, not ```e1```.

~ Begin P4Example
extern ExternX { ... }
control ArchC(ExternX e1);
package Arch(ArchC c);

control MyC(ExternX e2)() { ... }
Arch(MyC()) main;
~ End P4Example

Note that in this example, the architecture will supply an instance of the
extern when it applies the instance of ```MyC``` passed to the ```Arch```
package.  The fully-qualified name of that instance is ```main.c.e2```.

A programmer can always assign a control plane name to an instance by binding
it to a name in the program, rather than relying on the parameter name supplied
by the type definition or architecture.

~ Begin P4Example
MyC() d;
Arch(d) main;
~ End P4Example

In the example above, the name of the ```MyC``` instance is ```d```.  Next,
consider a larger example that demonstrates name generation when there are
multiple instances.

~ Begin P4Example
control Callee() {
    table t { ... }
    apply { t.apply(); }
}
control Caller() {
    Callee() c1;
    Callee() c2;
    apply {
       c1.apply();
       c2.apply();
    }
}
control Simple();
package Top(simple s);
Top(Caller()) main;
~ End P4Example

The compile-time evaluation of this program produces the structure in Figure
[#fig-evalmultiple]. Notice that there are two instances of the ```table t```.
These instances must both be exposed to the control plane. To name an object in
this hierarchy, one uses a path composed of the names of containing instances.
In this case, the two tables have names ```s.c1.t``` and ```s.c2.t```, where ```s``` is
the name of the argument to the package instantiation, which is
derived from the name of its corresponding formal parameter.

~ Figure { #fig-evalmultiple; caption: "Evaluating a program that has several instantiations of the same component." }
![evalmultiple]
~
[evalmultiple]: figs/evalmultiple.png { width: 5cm; page-align: here }


### Annotations controlling naming

Control plane-related annotations (Section
[#sec-control-plane-api-annotations]) can alter the names exposed to the
control plane in the following ways.

- The ```@hidden``` annotation hides a controllable entity from the control
  plane.  This is the only case in which a controllable entity is not required
  to have a unique, fully-qualified name.

- The ```@name``` annotation may be used to change the local name of a
  controllable entity.

- The ```@globalname``` annotation my be used to change the global name of a
  controllable entity.

Programs that yield the same fully-qualified name for two different
controllable entities are invalid.  Care must be taken with ```@globalname```
in particular: If a type contains a ```@globalname``` annotation and is
instantiated twice, the two instances will have the same fully-qualified name.

### Recommendations

The control plane may refer to a controllable entity by a postfix of its fully
qualified name when it is unambiguous in the context in which it is used.
Consider the following example.

~ Begin P4Example
control c( ... )() {
    action a ( ... ) { ... }
    table t {
        keys = { ... }
        actions = { a; } }
}
c() c_inst;
~ End P4Example

Control plane software may refer to action ```c_inst.a``` as ```a``` when
inserting rules into table ```c_inst.t```, because it is clear from the
definition of the table which action ```a``` refers to.

Not all unambiguous postfix shortcuts are recommended.  Consider the first
example in Section [#sec-cp-names].  One might be tempted to refer to ```s.c1``` simply as ```c1```,
as no other instance named ```c1``` appears in
the program.  However, this leads to a brittle program: Future modifications
can never introduce an instance named ```c1``` or include libraries of P4 code
that contain instances with that name.


##	Dynamic evaluation { #sec-dynamic-eval }

The dynamic evaluation of a P4 program is orchestrated by the target model. Each target model needs to specify the order and the conditions under which the various P4 component programs are dynamically executed. For example, in the Simple Switch example from Section [#sec-vss-arch] the execution flow goes ```Parser->Pipe->Deparser```.

Once a P4 execution block is invoked its execution proceeds until termination according to the semantics defined in this document (the various abstract machines).

###	Concurrency model { #sec-concurrency }

A typical packet processing system needs to execute multiple simultaneous logical “threads:” at the very least there is a thread executing the control plane, which can modify the contents of the tables. Architecture specifications should describe in detail the interactions between the control-plane and the data-plane. The data plane can exchange information with the control plane through ```extern``` function and method calls. Moreover, high throughput packet processing systems may be processing multiple packets simultaneously, e.g., in a pipelined fashion, or concurrently parsing a first packet while performing match-action operations on a second packet. This section specifies the semantics of P4 programs with respect to such concurrent executions.

Each top-level ```parser``` or ```control``` block is executed as a separate thread when invoked by the architecture. All the parameters of the block and all local variables are thread-local: i.e., each thread has a private copy of these resources. This applies to the ```packet_in``` and ```packet_out``` parameters of parsers and deparsers.

As long as a P4 block uses only thread-local storage (e.g., metadata, packet headers, local variables), its behavior in the presence of concurrency is identical with the behavior in isolation, since any interleaving of statements from different threads must produce the same output.

In contrast, ```extern``` blocks instantiated by a P4 program are global, shared across all threads. If ```extern``` blocks mediate access to state (e.g., counters, registers) –-- i.e., the methods of the ```extern``` block read and write state, these stateful operations are subject to data races. P4 mandates the following behaviors:

- Execution of an action is atomic, i.e., the other threads can “see” the state as it is either before the start of the action or after the completion of the action.
- Execution of a method call on an extern instance is atomic.

To allow users to express atomic execution of larger code blocks, P4 provides an ```@atomic``` annotation, which can be applied to block statements, parser states, control blocks or whole parsers.

Consider the following example:
~ Begin P4Example
extern Register { ... }
control Ingress() {
  Register() r;
  table flowlet { /* read state of r in an action */ }
  table new_flowlet { /* write state of r in an action */ }
  apply {
    @atomic {
       flowlet.apply();
       if (ingress_metadata.flow_ipg > FLOWLET_INACTIVE_TIMEOUT)
          new_flowlet.apply();
}}}
~ End P4Example

This program accesses an extern object ```r``` of type ```Register``` in actions invoked from tables ```flowlet``` (reading) and ```new_flowlet``` (writing). Without the ```@atomic``` annotation these two operations would not execute atomically: a second packet may read the state of ```r``` before the first packet had a chance to update it.

A compiler backend must reject a program containing ```@atomic``` blocks if it cannot implement the atomic execution of the instruction sequence. In such cases, the compiler should provide reasonable diagnostics.

#	Annotations { #sec-annotations }

Annotations are similar to C# attributes and Java annotations. They are a simple mechanism for extending the P4 language to some limited degree without changing the grammar. To some degree they subsume the C ```#pragmas```. Annotations can be added to types, fields, variables, etc. using the ```@``` syntax (as shown explicitly in the P4 grammar):

~ Begin P4Grammar
optAnnotations
    : /* empty */
    | annotations
    ;

annotations
    : annotation
    | annotations annotation
    ;

annotation
    : '@' name
    | '@' name '(' expressionList ')'
    ;
~ End P4Grammar

##	Predefined annotations

Annotation names that start with lowercase letters are reserved for
the standard library and architecture.  This document pre-defines a
set of "standard" annotations.  We expect that this list will grow.
We encourage custom architectures to define annotations starting with
a manufacturer prefix: e.g., company X would use annotations named
like ```@X_annotation```

###	Annotations on the table action list

The following two annotations can be used to give additional information to the compiler and control-plane about actions in a table. They have no arguments.

- ```@tableonly```: actions with this annotation can only appear within the table, and never as default action.
- ```@defaultonly```: actions with this annotation can only appear in the default action, and never in the table.
~ Begin P4Example
table t {
    actions = {
       a,              // can appear anywhere
       @tableonly b,   // can only appear in the table
       @defaultonly c, // can only appear in the default action
    }
    ...
}
~ End P4Example

### Annotations on table entries

Table entries declared in P4 may be annotated using a ```@priority <value>```,
annotation, where value is a positive integer. The annotation sets the priority
for matching the entry in case there are multiple key matches. Lower values for
the priority represent higher priorities.

###	Control-plane API annotations { #sec-control-plane-api-annotations }

The ```@name``` annotation directs the compiler to use a different local name when generating the external APIs used to manipulate a language element from the control plane. It must have a string literal argument, which shall not contain the "```.```" character.  In the following example, the fully-qualified name of the table is ```c_inst.t1```.

~ Begin P4Example
control c( ... )() {
    @name("t1") table t { ... }
    apply { ... }
}
c() c_inst;
~ End P4Example

The ```@globalname``` annotation acts like the ```@name``` annotation, except
it overrides the fully-qualified name (not just the local name) for the
annotated element, and its argument may contain the "```.```" character.  In
the following example, the fully-qualified name of the table is ```foo.bar```.

~ Begin P4Example
control c( ... )() {
    @globalname("foo.bar") table t { ... }
    apply { ... }
}
c() c_inst;
~ End P4Example

The ```@hidden``` annotation hides a controllable entity, eg. a table, key,
action, or extern, from the control plane.  This effectively removes its
fully-qualified name (Section [#sec-cp-names]).  It does not take any arguments.

#### Restrictions

Each element may be annotated with at most one ```@name```, ```@globalname```, or ```@hidden``` annotation,
and each control plane name must refer to at most one
controllable entity.  This is of special concern when using the ```@globalname``` annotation:
If a type containing a ```@globalname``` annotation
is instantiated more than once, it will result in the same global
name referring to two controllable entities.

~ Begin P4Example
control c( ... )() {
    @globalname("foo.bar") table t { ... }
    apply { ... }
}
c() c1;
c() c2;
~ End P4Example

Without the ```@globalname``` annotation, this program would produce two
controllable entities with fully-qualified names ```c1.t``` and ```c2.t```.
However, the ```@globalname("foo.bar")``` annotation renames table ```t``` in
both instances to ```foo.bar```, resulting in one name that refers to two
controllable entities, which is illegal.

###	Concurrency control annotations
The ```@atomic``` annotation, described in Section [#sec-concurrency] can be used to enforce the atomic execution of a code block.


##	Target-specific annotations

Each P4 compiler implementation can define additional annotations specific to the target of the compiler. The syntax of the annotations should conform to the above description. The semantics of such annotations is target-specific. They could be used in a similar way to pragmas in the C language.

The P4 compiler should provide:

- Errors when annotations are used incorrectly (e.g., an annotation expecting a parameter but used without arguments, or with arguments of the wrong type
- Warnings for unknown annotations.

#	Appendix: P4 reserved keywords { #sec-p4-keywords; @h1:"A" }

The following table shows all P4 reserved keywords. Some identifiers are treated as keywords only in specific contexts (e.g., the keyword ```actions```).

|:---{width:25%}---|:---{width:25%}---|:---{width:25%}---|:---{width:25%}---|
| ```action```   |  ```apply ``` | ```bit```        | ```bool``` |
| ```const```    |  ```control``` | ```default``` | ```else``` |
| ```enum```   | ```error```     |   ```extern```  |  ```exit```  |
| ```false```   |  ```header```   |  ```if```         |  ```in```   |
| ```inout``` | ```int```         | ```match_kind``` | ```package``` |
| ```parser``` | ```out```         | ```return```  | ```select``` |
| ```state``` | ```struct```   |  ```switch``` | ```table```    |
| ```transition``` |  ```true``` |  ```tuple``` | ```typedef``` |
| ```varbit```  | ```verify``` | ```void```       |   |
|------|------|------|------|

#	Appendix: P4 core library { #sec-p4-core-lib }

The P4 core library contains declarations that are useful to most programs.

For example, the core library includes the declarations of the predefined ```packet_in```\
and ```packet_out``` extern objects, used in parsers and deparsers to access packet data.

~ Begin P4Example
error {
    NoError,
    PacketTooShort,    // not enough bits in packet for extract
    NoMatch,           // select expression has no matches
    StackOutOfBounds,  // reference to invalid element of a header stack
    OverwritingHeader, // extracting on top of a valid header
    HeaderTooShort,    // extracting too many bits into a varbit field
    ParserTimeout      // parser execution time limit exceeded
}
extern packet_in {
    // packet abstraction
    void extract<T>(out T hdr);
    void extract<T>(out T variableSizeHeader,
                    in bit<32> variableFieldSizeInBits);
    T lookahead<T>();
    void advance(in bit<32> sizeInBits);
    bit<32> length(); //packet length in bytes
}
extern packet_out {
    void emit<T>(in T hdr);
    void emit<T>(in bool condition, in T data);
}
action NoAction() {}
match_kind {
    exact,
    ternary,
    lpm
}
~ End P4Example

#	Appendix: Checksums { #sec-checksums }

There are no built-in constructs in P4~16~ for manipulating packet checksums. We expect that all checksum operations can be expressed as ```extern``` library objects that are provided in target-specific libraries. The standard architecture library should provide such checksum units.

For example, one could provide an incremental checksum unit ```Checksum16``` (also described in the VSS example in Section [#sec-vss-extern]) for computing 16-bit one's complement using an ```extern``` object with a signature such as:
~ Begin P4Example
extern Checksum16 {
    Checksum16();              // constructor
    void clear();              // prepare unit for computation
    void update<T>(in T data); // add data to checksum
    void remove<T>(in T data); // remove data from existing checksum
    bit<16> get(); // get the checksum for the data added since last clear
}
~ End P4Example
IP checksum verification could be done in a parser as:
~ Begin P4Example
ck16.clear();           // prepare checksum unit
ck16.update(header.ipv4); // write header
verify(ck16.get() == 16w0, error.IPv4ChecksumError); // check for 0 checksum
~ End P4Example
IP checksum generation could be done as:
~ Begin P4Example
header.ipv4.hdrChecksum = 16w0;
ck16.clear();
ck16.update(header.ipv4);
header.ipv4.hdrChecksum = ck16.get();
~ End P4Example

Moreover, some switch architectures do not perform checksum verification, but only update checksums incrementally to reflect packet modifications. This could be achieved as well, as the following P4 program fragments illustrates:

~ Begin P4Example
ck16.clear();
ck16.update(header.ipv4.hdrChecksum);  // original checksum
ck16.remove( { header.ipv4.ttl, header.ipv4.proto } );
header.ipv4.ttl = header.ipv4.ttl - 1;
ck16.update( { header.ipv4.ttl, header.ipv4.proto } );
header.ipv4.hdrChecksum = ck16.get();
~ End P4Example

#	Appendix: Open Issues

There are a number of open issues that are currently under discussion in the P4
design working group. A brief summary of these issues is highlighted in this
section. We seek input on these issues from the community, and encourage
experimenting with different implementations in the compiler before converging
on the specification.

##	Portable Switch Architecture

Portability and composability are critical to P4's long-term success:
- Composability: implement different features, such as In-band Network
  Telemetry (INT), Network Virtualization, and Load Balancing in separate P4
  programs written for the PSA, should easily interoperate when invoked from a
  toplevel program.
- Portability: a P4 implementation of a certain function, such as INT, against
  PSA should work consistently across architectures that support the PSA.
To that end, a specification for an architecture definition that enables
programmers to write composable P4 programs, called the _Portable Switch
Architecture_, is being developed by the Architecture Working Group.


##	Union types

There seem to be three main motivations for adding unions to P4_16:

- Ignoring practical use cases, it seems natural to want the ability to have a
  union type. Such types are present in almost every other typed programming
  language and data with "alternative" structure arises in many situations.
- On some targets, having a union type may provide a valuable hint to the
  compiler that only one alternative will be present in any run of the program,
  allowing it to conserve space for metadata. Currently the programmer would
  have to declare headers for both alternatives, even if only one is ever valid.
- Having a union type may provide a way to build uniform representations of
  formats like IP options. Unfortunately due to the existing constructs for
  processing header stacks this is not possible in the current language, but a
  proposal for structural iteration [#sec-structured-iteration], will make this
  possible.

##	Generalized switch statement behavior

P4~16~ includes both ```switch``` statements [#sec-switch-stmt] and ```select```
expressions [#sec-select]. There are real differences in the current
version of the language -- expression vs. statement, and the latter must
evaluate to a state value.

We propose generalizing ```switch``` statements to match the design used in
most programming language: a multi-way conditional that executes the first
branch that matches from a list of cases.

~ Begin P4Example
switch(e1,...,en) {
  pat_1 : stmt1;
  ...
  pat_m : stmtm;
}
~ End P4Example

Here, the value being scrutinized is given by a tuple ```(e1,...,en)```, and the
patterns are given by expressions that denote sets of values. The value matches
a branch if it is an element of the set denoted by the pattern. Unlike C and
C++, there is no break statement so control "falls through" to the next
case only when there is no statement associated with the case label.

This design is intended to capture the standard semantics of ```switch```
statements as well as a common idiom in P4 parsers where they are used to
control transitions to different parser states depending on the values of one
or more previously-parsed values. Using ```switch``` statements, we can also
generalize the design for parsers, eliminating select and lifting most
restrictions on which kinds of statements may appear in a state. In particular,
we allow conditional statements and ```select``` statements, which may be
nested arbitrarily. This language can be translated into more restricted
versions, where the body of each state comprised a sequence of variable
declarations, assignments, and method invocations followed by a
single```transition``` statement by introducing new states.

We also generalize the design for processing of table hit/miss and actions in control blocks, by generating implicit types for actions and results.

The counter-argument to this proposal is that the semantics of ```select``` in
the parser is sufficiently distinct from the ```switch``` statement, and
moreover these are constructs that network programmers are already faminliar
with, and they are typically mapped very efficiently onto a variety of targets.

##	Undefined behaviors

The presence of undefined behavior has caused numerous problems in languages
like C and HTML, including bugs and serious security vulnerabilities. There are
a few places where evaluating a P4 program can result in undefined behaviors:
out parameters, uninitialized variables, accessing header fields of invalid
headers, and accessing header stacks with an out of bounds index. We think we
should make every attempt to avoid undefined behaviors in P4~16~, and therefore
we propose to strengthen the wording in the specification, such that by
default, we rule out programs that exhibit the behaviors mentioned above. Given
the concern for performance, we propose to define compiler flags and/or pragmas
that can override the safe behavior. However, our expectation is that
programmers should be guided toward writing safe programs, and encouraged to
think harder when excepting from the safe behavior.

##	Structured Iteration {#sec-structured-iteration}

Introducing a ```foreach``` style iterator for operating over header stacks
will alleviate the need of using C preprocessor directives to specify the size
of header stacks.

For example:
~ Begin P4Example
foreach hdr in hdrs {
  ... operations over HDR ...
}
~ End P4Example

Since the stacks are always known statically (at compile-time), the compiler
could transform the ```foreach``` statement into the replicated code with
explicit index references at compile-time. This has the advantage of allowing
the code to be written without regard to a parameterized header stack length.

Since the compiler can statically determine the number of operations that would
result from the ```foreach``` it can also reject a program if the result
requires more action resources than are available, or can split the action code
up to fit available resources as needed.

#	Appendix: P4 grammar  { #sec-grammar }

This is the grammar of P4~16~ written using the YACC/bison language. Absent from this grammar is the precedence of various operations.

The grammar is actually ambiguous, so the lexer and the parser must collaborate for parsing the language. In particular, the lexer must be able to distinguish two kinds of identifiers:

-	Type names previously introduced (```TYPE``` tokens)
-	Regular identifiers (```IDENTIFIER``` token)

The parser has to use a symbol table to indicate to the lexer how to parse subsequent appearances of identifiers. For example, given the following program fragment:

~ Begin P4Example
typedef bit<4> t;
struct s { ...}
t x;
parser p(bit<8> b) { ... }
~ End P4Example
The lexer has to return the following terminal kinds:
~ Begin P4Example
t - TYPE
s - TYPE
x - IDENTIFIER
p - TYPE
b - IDENTIFIER
~ End P4Example

This grammar has been heavily influenced by limitations of the Bison parser generator tool.

Several other constant terminals appear in these rules:
~ Begin P4Example
- SHL is <<
- LE is <=
- GE is >=
- NE is !=
- EQ is ==
- PP is ++
- AND is &&
- OR is ||
- MASK is &&&
- RANGE is ..
- DONTCARE is _
~ End P4Example

The ```STRING_LITERAL``` token corresponds to a string literal enclosed within double quotes, as described in Section [#sec-string-literals].

All other terminals are uppercase spellings of the corresponding keywords. For example, ```RETURN``` is the terminal returned by the lexer when parsing the keyword return.

[INCLUDE="grammar.mdk"]<|MERGE_RESOLUTION|>--- conflicted
+++ resolved
@@ -1072,7 +1072,6 @@
 ~ End P4Grammar
 
 
-<<<<<<< HEAD
 Here is a summary of the constraints imposed by the parameter directions:
 
 * When used as arguments, extern objects can only be passed as directionless parameters.
@@ -1080,10 +1079,7 @@
 * For actions all directionless parameters must be at the end of the parameter list.  When an action appears in a `table`'s `actions` list, only the parameters with a direction must be bound.
 * Actions can also be explicitly invoked using function call syntax, either from a control block or from another action. In this case, values for all action parameters must be supplied explicitly, including values for the directionless parameters. The directionless parameters in this case behave like `in` parameters.
 
-##	Name resolution
-=======
 ##	Name resolution { #sec-name-resolution }
->>>>>>> a3e06e16
 
 ###	Lookup in the top-level namespace
 Identifiers or type names can be preceded by a dot ```.``` prefix, which will cause the identifier to be looked-up in the top-level namespace.
