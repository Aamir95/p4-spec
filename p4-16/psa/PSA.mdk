Title : P4~16~ Portable Switch Architecture (PSA)
Title Note : (draft)
Title Footer: &date;
Author : The P4.org language consortium
Heading depth: 4

pre, code {
  language: p4;
}
Colorizer: p4
.token.keyword    {
    font-weight: bold;
    font-family: monospace;
   font-size: 10pt;
}

tbd {
    replace: "~ Begin TbdBlock&nl;\
                   TBD: &source;&nl;\
                   ~ End TbdBlock&nl;";
    color: red;
}

Pdf Latex: pdflatex
Document Class: [10pt]article
Package: [top=1in, bottom=1.25in, left=1.25in, right=1.25in]{geometry}
Package: fancyhdr


Tex Header:
  \setlength{\headheight}{30pt}
  \renewcommand{\footrulewidth}{0.5pt}


[TITLE]
[]{tex-cmd: "\newpage"}
[]{tex-cmd: "\fancyfoot[L]{&date; &time;}"}
[]{tex-cmd: "\fancyfoot[C]{P$4_{16}$ Portable Switch Architecture}"}
[]{tex-cmd: "\fancyfoot[R]{\thepage}"}
[]{tex-cmd: "\pagestyle{fancy}"}
[]{tex-cmd: "\sloppy"}

~ Begin Abstract

P4 is a language for expressing how packets are processed by the data
plane of a programmable network forwarding element. P4 programs
specify how the various programmable blocks of a target architecture
are programmed and connected.  The Portable Switch Architecture (PSA)
is target architecture that describes common capabilities of network
switch devices which process and forward packets across multiple
interface ports.

~ End Abstract

[TOC]

# Target Architecture Model


The Portable Switch Architecture (PSA) Model has six programmable P4
blocks and two fixed-function blocks, as shown in Figure
[#fig-switch]. Programmable blocks are hardware blocks whose function
can be programmed using the P4 language. The Packet buffer and
Replication Engine (PRE) and the Buffer Queuing Engine (BQE) are
target dependent functional blocks that may be configured for a fixed
set of operations.

Incoming packets are parsed and validated, and are
then passed to an ingress match action pipeline, which makes decisions
on where the packets should go. After the ingress pipeline, the packet
may be buffered and/or replicated (sent to multiple egress ports). For
each such egress port, the packet passes through an egress match
action pipeline before it is
deparsed and queued to leave the pipeline. Note: the checksum
operations are available -- validation in the parser,
and checksum computation and update in deparser (see also
Table [#table-extern-usage]).

~ Figure { #fig-switch; caption: "Portable Switch Pipeline"; page-align: here; }
![switch]
~
[switch]: psa_pipeline.png { width: 100%; }

A programmer targeting the PSA is required to instantiate objects for
the programmable blocks that conform to these APIs. Note that the
programmable block APIs are templatized on user defined headers and
metadata. In PSA, the user can define a single metadata type for all
controls.

When instantiating the `main` `package` object, the instances
corresponding to the programmable blocks are passed as arguments.

# Naming conventions

In this document we use the following naming conventions:

- Types are named using CamelCase followed by `_t`. For example, `PortId_t`.
- Control types and extern object types are named using CamelCase. For
  example `IngressParser`.
- Struct types are named using lower case words separated by `_`
  followed by `_t`. For example `psa_ingress_input_metadata_t`.
- Actions, extern methods, extern functions, headers, structs, and
  instances of controls and externs start with lower case and words
  are separated using `_`. For example `send_to_port`.
- Enum members, const definitions, and #define constants are all
  caps, with words separated by `_`. For example 'PORT_CPU'.

Architecture specific metadata (e.g. structs) are prefixed by `psa_`.

# PSA Data types

## PSA type definitions

Each PSA implementation will have specific bit widths for the
following types.  These widths should be defined in the target
specific implementation of the PSA file.

```
[INCLUDE=psa.p4:Type_defns]
```

## PSA supported metadata types

```
[INCLUDE=psa.p4:Metadata_types]
```

## Match kinds

Additional supported match_kind types

```
[INCLUDE=psa.p4:Match_kinds]
```


# PSA Externs

## Restrictions on where externs may be used { #sec-extern-restrictions }

All instantiations in a P4~16~ program occur at compile time, and can
be arranged in a tree structure we will call the instantiation tree.
The root of the tree `T` represents the top level of the program.  Its
children are the node for the package `PSA_Switch` described in
Section [#sec-programmable-blocks], and any externs instantiated at the top
level of the program.  The children of the `PSA_Switch` node are the
parsers and controls passed as parameters to the `PSA_Switch`
instantiation.  If any of those parsers or controls instantiate other
parsers, controls, and/or externs, the instantiation tree contains
child nodes for them, continuing until the instantiation tree is
complete.

For every instance whose node is a descendant of the `Ingress` node in
this tree, call it an `Ingress` instance.  Similarly for the other
parameters of package `PSA_Switch`.  All other instances are top level
instances.

A PSA implementation is allowed to reject programs that instantiate
externs, or attempt to call their methods, from anywhere other than
the places mentioned in the table below.

For example, `Counter` being restricted to "Ingress, Egress" means
that every `Counter` instance must be instantiated within either the
Ingress control block or the Egress control block, or be a descendant
of one of those nodes in the instantiation tree.  If a `Counter`
instance is instantiated in Ingress, for example, then it cannot be
referenced, and thus its methods cannot be called, from any
non-Ingress control block.

~ TableFigure { #table-extern-usage; \
  caption: Summary of controls that can instantiate and invoke externs.}
|-------------------|----------------------------------------------|
| Extern type       | Where it may be instantiated and called from |
+:------------------+:---------------------------------------------+
| `ActionProfile`   | Ingress, Egress |
| `ActionSelector`  | Ingress, Egress |
| `Checksum`        | IngressParser, EgressParser, Deparser |
| `Counter`         | Ingress, Egress |
| `Digest`          | Ingress, Egress |
| `Hash`            | Ingress, Egress |
| `InternetChecksum` | IngressParser, EgressParser, Deparser |
| `Meter`           | Ingress, Egress |
| `DirectCounter`   | Ingress, Egress |
| `DirectMeter`     | Ingress, Egress |
| `Random`          | Ingress, Egress |
| `Register`        | Ingress, Egress |
| `ValueSet`        | IngressParser, EgressParser |
|-------------------|----------------------------------------------|
~

PSA implementations need not support instantiating these externs at
the top level.  PSA implementations are allowed to accept programs
that use these externs in other places, but they need not.  Thus P4
programmers wishing to maximize the portability of their programs
should restrict their use of these externs to the places indicated in
the table.

`emit` method calls for the type `packet_out` are restricted to be
within deparser control blocks in PSA, because those are the only
places where an instance of type `packet_out` is visible.  Similarly
all methods for type `packet_in`, e.g. `extract` and `advance`, are
restricted to be within parsers in PSA programs.  P4~16~ restricts all
`verify` method calls to be within parsers, whether they are for the
PSA architecture or not.

TBD: The rationale for these restrictions is: (1) it is expected that
the highest performance PSA implementations will not be able to update
the same extern instance from both ingress and egress, nor from more
than one of the top level parsers or controls instantiated by the
`PSA_Switch` package.  (2) In a multi-pipeline device, there are
effectively multiple instantiations of the ingress pipeline and of the
egress pipeline.  The primary motivation to create a multi-pipeline
device is the practical difficulty in allowing the same stateful
object (e.g. table, counter, etc.) to be accessed at a packet rate
higher than that of a single pipeline.  Thus each stateful object
should be accessed from only a single pipeline on such a device.


## Packet Replication Engine { #sec-pre }

The ```PacketReplicationEngine``` extern (abbreviated PRE) represents
a part of the PSA pipeline that is not programmable via writing P4
code.

Even though the PRE can not be programmed using P4, it can be
configured both directly using control plane APIs and by setting
intrinsic metadata.  The `psa.p4` include file provides some actions
to help set these metadata fields for some common use cases, described
later.

The PRE extern object has no constructor, and thus it cannot be
instantiated in the user's P4 program. The architecture instantiates
it exactly once, without requiring the user's P4 program to
instantiate it.
The PRE is made available to the Ingress programmable block using the
same mechanism as `packet_in`.  A corresponding Buffering and Queuing
Engine (BQE) extern is defined for the Egress pipeline (see
[#sec-bqe]).


### Behavior of packets after Ingress processing is complete { #sec-after-ingress }

The pseudocode below defines where copies of packets will be made
after the Ingress control block has completed executing, based upon
the contents of several metadata fields in the struct
`psa_ingress_output_metadata_t`.

The function `platform_port_valid()` mentioned below takes a value of
type `PortId_t`, returning `true` only when the value represents an
output port for the implementation.  It is expected that for some PSA
implementations there will be bit patterns for a value of type
`PortId_t` that do not correspond to any port.

A comment saying "recommended to log error" is not a requirement, but
a recommendation, that a PSA implementation should maintain a counter
that counts the number of times this error occurs.  It would also be
useful if the implementation recorded details about the first few
times this error occurred, e.g. a FIFO queue of the first several
invalid values of `ostd.egress_port` that cause an error to occur,
perhaps with other information about the packet that caused it, with
tail dropping if it fills up.  Control plane or driver software would
be able to read these counters, and read and drain the FIFO queues to
assist P4 developers in debugging their code.

```
[INCLUDE=psa.p4:Metadata_ingress_output]

    psa_ingress_output_metadata_t ostd;

    if (ostd.class_of_service value is not supported) {
        // use default class
        ostd.class_of_service = 0;
        // Recommended to log error about unsupported
        // ostd.class_of_service value.
    }
    if (truncate) {
        Truncate the payload to at most truncate_payload_bytes long.
            This affects any copies made below.
    }
    if (ostd.clone) {
        if (ostd.clone_class_of_service value is not supported) {
            ostd.clone_class_of_service = 0;
            // Recommmended to log error about unsupported
            // ostd.clone_class_of_service value.
        }
        if (platform_port_valid(ostd.clone_port)) {
            create a copy of the packet and send it to the packet
                buffer with class of service specified by
                ostd.clone_class_of_service, after which it will start
                egress processing with egress_port=ostd.clone_port (which
                might be PORT_CPU to send the clone to the control CPU).
            The contents of the packet will be the same as the packet
                as it began ingress parsing, prepended with any headers
                created by clone.emit() calls in the ingress deparser
                apply block.
        } else {
            // Do not create a clone.  Recommended to log error about
            // unsupported ostd.clone_port value.
        }
    }
    // Continue below, regardless of whether a clone was created or not.
    if (ostd.drop) {
        drop the packet
        return;   // Do not continue below.
    }
    if (ostd.resubmit) {
        resubmit the packet, i.e. it will go back to starting with the
            ingress parser;
        // TBD: Specify if anything is different about the resubmitted
        // packet vs. other copies that might be made below.
        return;   // Do not continue below.
    }
    if (ostd.multicast_group != 0) {
        Make 0 or more copies of the packet according to the control
            plane configuration of multicast group ostd.multicast_group.
            Every copy will have the same value of ostd.class_of_service
        return;   // Do not continue below.
    }
    if (platform_port_valid(ostd.egress_port)) {
        enqueue one packet for output port ostd.egress_port with class
            of service specified by ostd.class_of_service
    } else {
        drop the packet.
        // Recommended to log error about unsupported ostd.egress_port
        // value.
    }
```

TBD: Need text defining, for each possible copy, exactly what the
contents of the packet will be.

TBD: Should it be possible to truncate a cloned or resubmitted packet
differently than the normal packet that goes out?

TBD: If it is planned to be possible at the end of ingress to send a
packet to be replicated via a multicast_group, and also have a copy go
to the control CPU, give an example showing this case (after showing
some simpler common cases).  Ideally it should be possible for the
copy going to the control CPU to have a software-defined header
(defined in the P4 program) that is different than any headers on the
packet copies going to the Egress control block.

A PSA implementation may implement multiple classes of service for
packets sent to the packet buffer.  If so, the Ingress control block
may choose to assign a value to the `ostd.class_of_service` field to
change the packet's class of service to a value other than the default
of 0.

PSA only specifies how the Ingress control block can choose the class
of service the packet is assigned.  PSA does not mandate a scheduling
policy among queues that exist in the packet buffer.  Something at
least as flexible as weighted fair queuing, with an optional strict
high priority queue, is recommended.

Normally all unicast packets (i.e. those that follow the "enqueue one
packet" path in the pseudocode above) received by a PSA device on the
same ingress port, and sent to the same output port, will be processed
by the Ingress control block in the same order they are received, and
then processed by the Egress control bock in the same order as they
are processed by the Ingress control block, i.e. all such packets go
through the same FIFO queue in the packet buffer.

It is expected that some PSA implementations will implement the class
of service mechanism by having a separate FIFO queue per class of
service, and thus while unicast packets with the same ingress port,
egress port, and class of service will pass through the system in FIFO
order, unicast packets with the same ingress and egress port, but
different classes of service, may be processed by the Egress control
block in a different order than they were processed by the Ingress
control block.

All of the above is also true for multicast packets (i.e. those that
follow the "Make 0 or more copies" path in the pseudocode above) that
are received on the same input port and their copies made to the same
output port, at least during times when the multicast group
memberships are stable (i.e. it has been a significant time since
the control plane has updated the multicast group
configuration).  As for unicast packets, multicast packets with the
same ingress port and replicated using the same value of
`ostd.multicast_group`, but different values of
`ostd.class_of_service`, are expected that they may be processed by
the Egress control block in a different order than they were processed
by the Ingress control block.

The control plane API excerpt below is intended to be added as part of
the P4Runtime API[^P4RuntimeAPI].

TBD: Antonin Bas suggests exposing 'switch capabilities' type of
information like that shown below not via the P4Runtime API, but
instead via Openconfig data models.  Ask him for a more appropriate
way to document this in the PSA spec.

```
// The ClassOfServiceInfo message should be added to the "oneof"
// inside of message "Entity".

// ClassOfServiceInfo is only intended to be read.  Attempts to update
// this entity have no effect, and should return an error status that
// the entity is read only.

message ClassOfServiceInfo {
  // The number of class of service queues per output port that are
  // available in this PSA implementation.
  uint32 class_of_service_queues_per_output_port = 1;
  // The list of values of type ClassOfService_t that are supported by
  // this PSA implementation.  It is recommended that they be a
  // contiguous range from 0 up to
  // (class_of_service_queues_per_output_port - 1).
  repeated uint32 class_of_service_id = 2;
}
```


### Behavior of packets after Egress processing is complete { #sec-after-egress }


The pseudocode below defines where copies of packets will be made
after the Egress control block has completed executing, based upon
the contents of several metadata fields in the struct
`psa_egress_output_metadata_t`.

```
[INCLUDE=psa.p4:Metadata_egress_output]

    psa_egress_input_metadata_t  istd;
    psa_egress_output_metadata_t ostd;

    if (truncate) {
        Truncate the payload to at most truncate_payload_bytes long.
            This affects any copies made below.
    }
    if (ostd.clone) {
        if (ostd.clone_class_of_service value is not supported) {
            ostd.clone_class_of_service = 0;
            // Recommmended to log error about unsupported
            // ostd.clone_class_of_service value.
        }
        if (platform_port_valid(ostd.clone_port)) {
            create a copy of the packet and send it to the packet
                buffer with class of service specified by
                ostd.clone_class_of_service, after which it will start
                egress processing with egress_port=ostd.clone_port (which
                might be PORT_CPU to send the clone to the control CPU).
            The contents of the packet will be the same as the packet
                as it comes out of the egress deparser, prepended with any
                headers created by clone.emit() calls in the egress
                deparser apply block.
        } else {
            // Do not create a clone.  Recommended to log error about
            // unsupported ostd.clone_port value.
        }
    }
    // Continue below, regardless of whether a clone was created or not.
    if (ostd.drop) {
        drop the packet
        return;   // Do not continue below.
    }
    if (ostd.recirculate) {
        recirculate the packet, i.e. it will go back to starting with the
            ingress parser;
        // TBD: Specify if anything is different about the recirculated
        // packet vs. other copies that might be made below.
        return;   // Do not continue below.
    }

    // The value istd.egress_port below is the same one that the
    // packet began its Egress processing with, as decided during
    // Ingress processing for this packet.  The Egress control block
    // is not allowed to change it.
    enqueue one packet for output port istd.egress_port
```

TBD: Need text defining, for each possible copy, exactly what the
contents of the packet will be, and any differences between the values
of the fields in the structs `psa_parser_input_metadata_t` and
`psa_egress_input_metadata_t`, in the copy, as compared to the values
seen for the packet that caused those copies to be made.

TBD: Should it be possible to truncate a cloned or recirculated packet
differently than the normal packet that goes out?

### Actions for directing packets during ingress { #sec-ingress-actions }

All of these actions modify one or more metadata fields in the struct
with type `psa_ingress_output_metadata_t` that is an `out` parameter
of the `Ingress` control block.  None of these actions has any other
immediate effect.  What happens to the packet is determined by the
value of all fields in that struct when ingress processing is
complete, not at the time one of these actions is called.  See Section
[#sec-after-ingress].

These actions are provided for convenience in making changes to these
metadata fields.  Their effects are expected to be common kinds of
changes one will want to make in a P4 program.  If they do not suit
your use cases, you are of course welcome to modify the metadata
fields directly in your P4 programs however you prefer, perhaps within
actions you define yourself.


#### Unicast operation

Sends packet to a port.

```
[INCLUDE=psa.p4:Action_send_to_port]
```

#### Multicast operation

Sends packet to a multicast group or a port.

The multicast_group parameter is the multicast group id. The control
plane must program the multicast groups through a separate mechanism.

```
[INCLUDE=psa.p4:Action_multicast]
```

#### Drop operation

Do not send a copy of the packet for normal egress processing.

```
[INCLUDE=psa.p4:Action_ingress_drop]
```

#### Truncate operation { #sec-ingress-truncate }

For all copies of the packet made at the end of Ingress processing,
truncate the payload to be at most the specified number of bytes.
Specifying 0 is legal, and causes only packet headers to be sent, with
no payload.

```
[INCLUDE=psa.p4:Action_ingress_truncate]
```

### Clone, Recirculate, Resubmit

~ Figure { #fig-clone; caption: "Clone, recirculate, and resubmit in PSA"; page-align: here; }
![clone]
~
[clone]: clone_recirc_resubmit.png { width: 90%; }

Figure [#fig-clone] shows the proposed architectures for clone,
recirculate, and resubmit in PSA.

#### Clone

A PSA implementation provides a cloning mechanism to create copies of
the original packet as independent packet instances. A cloned
packet may be a duplicate of the original packet or a copy of the
deparsed packet after egress pipeline. The cloning mechanism submit
the cloned packet to either the ingress parser or the buffering mechanism.
In a PSA implementation, the cloning mechanism is logically implemented in
the PRE, that is, even if targets chose to implement it as part of other
controls, the observable behavior should follow the semantics of cloning in
the PRE.

The cloning mechanism can optionally attach metadata to the cloned
packet. A PSA implementation provides the `clone` extern to specify
the attached metadata. The `clone` extern provides a `emit` method
which accepts the attached metadata of generic type `T`. In PSA,
the metadata is prepended to the cloned packet. It is
the responsibility of the programmer to parse the cloned packet
such that it correctly extracts the attached metadata.
The attached metadata may
be of type `header`, `header stack`, `header union` or `struct` of the
above types. Invoking the `emit` method multiple times will attach all
specified metadata to the same cloned packet. The PSA architecture
instantiates the `clone` extern in the ingress and egress deparser. A
P4 program can use it in ingress and egress deparser only. It is an
error to instantiate the `clone` extern in the P4 control or parser
block.

A PSA implementation provides two configuration metadata, `clone`
and `clone_port`, to the PRE to control the cloning mechanism. When
`clone` is set to true, the cloning mechanism generates a
cloned packet with the
optional attached metadata. When `clone` is set to false,
cloning is disabled and a cloned packet is
not generated even if the `emit` method is invoked in the deparser.
The `clone_port` controls the destination of the cloned packet. A
common use case is to the send the cloned packet to the control CPU,
in which case the `clone_port` should be set to the value that
represents the control CPU port.

```
[INCLUDE=psa.p4:Clone_extern]
```

#### Resubmit

A PSA implementation provides a resubmission mechanism to resend the
original packet to ingress parser for recursive processing. The
resubmitted packet is the original packet as seen on the ingress
pipeline. The resubmission mechanism sends the original packet to the
ingress parser. The resubmission mechanism does not make copies of
the original packet. In a PSA implementation, the resubmission mechanism is
logically implemented in
the PRE, that is, even if targets chose to implement it as part of other
controls, the observable behavior should follow the semantics of resubmitting
in the PRE.

The resubmission mechanism can optionally attach metadata to the
resubmitted packet. A PSA implementation provides the `resubmit`
extern to specify the attached metadata. The `resubmit` extern
provides a `emit` method which accepts the attached metadata of
generic type `T`. In a PSA implementation, the metadata is prepended
to the resubmitted packet. It is the responsibility of the programmer
to parse the resubmitted packet correctly to extract the attached
metadata. The attached metadata can be of type `header`, `header
stack`, `header union` or `struct` of the above types. Invoking the
`emit` method multiple times will attach all specified metadata to the
same resubmitted packet. The PSA architecture instantiates the
`resubmit` extern in the ingress deparser. A P4 program can use it in
ingress deparser only. It is an error to instantiate the `resubmit`
extern in the P4 control or parser block.

A PSA implementation provides a configuration bit `resubmit` to
the PRE to enable the resubmission mechanism. If `resubmit` is
set to true, the resubmission mechanism resends the original packet with the
optional attached metadata. If `resubmit` is set to false,
the resubmission mechanism is disabled and the original
packet is not resubmitted even if the `emit` method is invoked in the
deparser.

```
[INCLUDE=psa.p4:Resubmit_extern]
```

#### Recirculate

A PSA implementation provides a recirculation mechanism to send a
deparsed packet from egress pipeline to ingress parser for recursive
processing. The recirculated packet is the deparsed packet after the
egress pipeline. The recirculation mechanism does not make copies of
the original packet. It sends the deparsed packet from egress back to
the ingress parser. In a PSA implementation, the recirculation
mechanism is logically implemented in
the PRE, that is, even if targets chose to implement it as part of other
controls, the observable behavior should follow the semantics of recirculating
in the PRE.


The recirculation mechanism can optionally attach metadata to the
recirculated packet. A PSA implementation provides the `recirculate`
extern to specify the attached metadata. The `emit` method in the
`recirculate` extern accepts an attached metadata of generic type `T`.
In a PSA implementation, the metadata is prepended to the recirculated
packet. It is the responsibility of the programmer to parse the
recirculated packet correctly to extract the attached metadata. The
attached metadata can be of type `header`, `header stack`, `header
union` or `struct` of the above types. Invoking the `emit` method
multiple times will attach all specified metadata to the same
recirculated packet. The PSA architecture instantiates the
`recirculate` extern in the ingress deparser. A P4 program can use it
in egress deparser only. It is an error to instantiate the
`recirculate` extern in a P4 control or parser block.

A PSA implementation provides a configuration bit `recirculate` to the
PRE to enable the recirculation mechanism. If `recirculate` is
set to true, the recirculation mechanism sends back the deparsed packet with
the optional attached metadata to the ingress parser. If
`recirculate` is set to false, the recirculation mechanism
is disabled and the deparsed packet is not recirculated even if the
`emit` method is invoked in the deparser.

One possible implementation of the `recirculate` bit is to set the
`egress_port` metadata to a dedicated recirculation port number. A PSA
implementation sends the deparsed packet to the dedicated
recirculation port to recirculate the packet.

A PSA implementation provides a metadata bit `is_recirc` as the input
metadata to the parser to indicate if a packet is a recirculation
packet. The `is_recirc` bit is true if the packet is a recirculation
packet.

One possible implementation of the `is_recirc` bit is to set the bit
based on the `ingress_port` metadata of the received packet. If the
`ingress_port` metadata is equal to the dedicated recirculation port
number, then the `is_recirc` bit is set.

```
[INCLUDE=psa.p4:Recirculate_extern]
```


## Buffering Queuing Engine { #sec-bqe }

The BufferingQueueingEngine extern (abbreviated BQE) represents
another part of the PSA pipeline, after Egress, that is not
programmable via writing P4 code.

Even though the BQE can not be programmed using P4, it can be
configured both directly using control plane APIs and by setting
intrinsic metadata.

The BQE extern object has no constructor, and thus it cannot be
instantiated in the user's P4 program. The architecture instantiates
it exactly once, without requiring the user's P4 program to
instantiate it.
The BQE is made available to the Egress programmable block
using the same mechanism as packet_in. A corresponding Packet
Replication Engine (PRE) extern is defined for the Ingress pipeline
(see [#sec-pre]).


### Actions for directing packets during egress { #sec-egress-actions }

#### Drop operation { #sec-bqe-drop }

Do not send the packet out of the device after egress processing is
complete.

```
[INCLUDE=psa.p4:Action_egress_drop]
```

#### Truncate operation { #sec-egress-truncate }

For all copies of the packet made at the end of Egress processing,
truncate the payload to be at most the specified number of bytes.
Specifying 0 is legal, and causes only packet headers to be sent, with
no payload.

```
[INCLUDE=psa.p4:Action_egress_truncate]
```


## Hashes { #sec-hash-algorithms }

Supported hash algorithms:
```
[INCLUDE=psa.p4:Hash_algorithms]
```

### Hash function

Example usage:

```
parser P() {
  Hash<bit<16>>(HashAlgorithm_t.CRC16) h;
  bit<16> hash_value = h.get_hash(buffer);
}
```

Parameters:

- algo The algorithm to use for computation (see [#sec-hash-algorithms]).
- O    The type of the return value of the hash.

```
[INCLUDE=psa.p4:Hash_extern]
```

TBD: Should there be a `const` defined that specifies the maximum
allowed value of `max` parameter?


## Checksums { #sec-checksums }

PSA provides checksum functions compute an integer on the stream of
bytes in packet headers. Checksums are often used as an integrity
check to detect corrupted or otherwise malformed packets.

### Basic checksum { #sec-basic-checksum }

The basic checksum extern provided in PSA supports arbitrary hash
algorithms.

Parameters:

- W    The width of the checksum

```
[INCLUDE=psa.p4:Checksum_extern]
```

### Incremental checksum { #sec-incremental-checksum }

PSA also provides an incremental checksum that comes equipped with an
additional `remove` method that can be used to remove data previously
added. The checksum is computed using the `ONES_COMPLEMENT16` hash
algorithm used with protocols such as IPv4, TCP, and UDP -- see [IETF
RFC 1624](https://tools.ietf.org/html/rfc1624) for details.

```
<<<<<<< HEAD
[INCLUDE=psa.p4:InternetChecksum_extern]    
```            
    
### InternetChecksum examples { #sec-checksum-examples }
=======
[INCLUDE=psa.p4:InternetChecksum_extern]
```

### Checksum examples { #sec-checksum-examples }
>>>>>>> 0f19634b

The partial program below demonstrates one way to use the `InternetChecksum`
extern to verify whether the checksum field in a parsed IPv4 header is
correct, and set a parser error if it is wrong.  It also demonstrates
checking for parser errors in the `ingress` control block, dropping
the packet if any errors occurred during parsing.  PSA programs may
choose to handle packets with parser errors in other ways than shown
in this example -- it is up to the P4 program author to choose and
write the desired behavior.

Neither P4~16~ nor the PSA provide any special mechanisms to record
the location within a packet that a parser error occurred. A P4
program author can choose to record such location information
explicitly. For example, one may define metadata fields specifically
for that purpose -- e.g. to hold an encoded value representing the last
parser state reached, or the number of bytes extracted so far -- and then
assign values to those fields within the parser state code.

```
[INCLUDE=examples/psa-example-parser-checksum.p4:Parse_Error_Example]
```

The partial program below demonstrates one way to use the `InternetChecksum`
extern to calculate and then fill in a correct IPv4 header checksum in
the deparser block.  In this example, the checksum is calculated
fresh, so the outgoing checksum will be correct regardless of what
changes might have been made to the IPv4 header fields in the ingress
(or egress) control block that precedes it.

```
[INCLUDE=examples/psa-example-parser-checksum.p4:Compute_New_IPv4_Checksum_Example]
```

As a final example, we can use the `InternetChecksum` to compute an
incremental checksum for the TCP header. Recall the TCP checksum is
computed over the _entire_ packet, including the payload. Because the
packet payload is not available in P4, we assume that the TCP checksum
on the original packet is correct, and update it incrementally by
invoking `remove` and then `update` on any fields that are modified by
the program. For example, the ingress control in the program below
updates the IPv4 source address, recording the original source address
in a metadata field:
```
[INCLUDE=examples/psa-example-incremental-checksum.p4:Incremental_Checksum_Table]
```
The deparser first updates the IPv4 checksum as above, and then
incrementally computes the TCP checksum.
```
[INCLUDE=examples/psa-example-incremental-checksum.p4:Incremental_Checksum_Example]
```

## Counters

Counters are a mechanism for keeping statistics.  The control plane
can read counter values.  A P4 program cannot read counter values,
only update them.  If you wish to implement a feature involving
sequence numbers in packets, for example, use Registers instead
(Section [#sec-registers]).

Direct counters are counters associated with a particular P4 table,
and are implemented by the extern `DirectCounter`.  There are also
indexed counters, which are implemented by the extern `Counter`.  The
primary differences between direct counters and indexed counters are:

- Number of independently updatable counter values:
  - A single instantiation of a direct counter always contains as many
    independent counter values as the number of entries in the table
    with which it is associated (TBD: see below for what this means
    for tables that use action profiles).
  - You must specify the number of independent counter values for an
    indexed counter when instantiating it.  This number of counters
    need not be the same as the size of any table.
- Where counter updates are allowed in the P4 program:
  - For a direct counter, you may only invoke its `count` method from
    inside the actions of the table with which it is associated, and
    this always updates the counter value associated with the matching
    table entry.
  - For an indexed counter, you may invoke its `count` method
    anywhere in the P4 program where extern object method invocations
    are permitted (e.g. inside actions, or directly inside a control's
    `apply` block), and every such invocation must specify the index
    of the counter value to be updated.

Counters are only intended to support packet counters and byte
counters, or a combination of both called `PACKETS_AND_BYTES`.  The
byte counts are always increased by some measure of the packet length,
where the packet length used might vary from one PSA implementation to
another.  For example, one implementation might use the Ethernet frame
length, including the Ethernet header and FCS bytes, as the packet
arrived on a physical port.  Another might not include the FCS bytes
in its definition of the packet length.  Another might only include
the Ethernet payload length.  Each PSA implementation should document
how it determines the packet length used for byte counter updates.

If you wish to keep counts of other quantities, or to have more
precise control over the packet length used in a byte counter, you may
use Registers to achieve that (Section [#sec-registers]).


### Counter types

```
[INCLUDE=psa.p4:CounterType_defn]
```

### Counter

```
[INCLUDE=psa.p4:Counter_extern]
```

See below for pseudocode of an example implementation for the Counter
extern.

The example implementation for `next_counter_value` is not intended to
restrict PSA implementations.  In particular, the storage format for
`PACKETS_AND_BYTES` type counters is just one example of how it could
be done.  Implementations are free to store state in other ways, as
long as the control plane API returns the correct packet and byte
count values.

Two common techniques for counter implementations in the data plane are:

- wrap around counters
- saturating counters, that 'stick' at their maximum possible value,
  without wrapping around.

This specification does not mandate any particular approach in the
data plane.  Implementations should strive to avoid losing information
in counters.  One common implementation technique is to implement an
atomic "read and clear" operation in the data plane that can be
invoked by the control plane software.  The control plane software
invokes this operation frequently enough to prevent counters from ever
wrapping or saturating, and adds the values read to larger counters in
driver memory.

```
Counter(bit<32> n_counters, CounterType_t type) {
    this.num_counters = n_counters;
    this.counter_vals = new array of size n_counters, each element with type W;
    this.type = type;
    if (this.type == CounterType_t.PACKETS_AND_BYTES) {
        // Packet and byte counts share storage in the same counter
        // state.  Should we have a separate constructor with an
        // additional argument indicating how many of the bits to use
        // for the byte counter?
        W shift_amount = TBD;
        this.shifted_packet_count = ((W) 1) << shift_amount;
        this.packet_count_mask = (~((W) 0)) << shift_amount;
        this.byte_count_mask = ~this.packet_count_mask;
    }
}

W next_counter_value(W cur_value, CounterType_t type) {
    if (type == CounterType_t.PACKETS) {
        return (cur_value + 1);
    }
    // Exactly which packet bytes are included in packet_len is
    // implementation-specific.
    PacketLength_t packet_len = <packet length in bytes>;
    if (type == CounterType_t.BYTES) {
        return (cur_value + packet_len);
    }
    // type must be CounterType_t.PACKETS_AND_BYTES
    // In type W, the least significant bits contain the byte
    // count, and most significant bits contain the packet count.
    // This is merely one example storage format.  Implementations
    // are free to store packets_and_byte state in other ways, as
    // long as the control plane API returns the correct separate
    // packet and byte count values.
    W next_packet_count = ((cur_value + this.shifted_packet_count) &
                           this.packet_count_mask);
    W next_byte_count = (cur_value + packet_len) & this.byte_count_mask;
    return (next_packet_count | next_byte_count);
}

void count(in S index) {
    if (index < this.num_counters) {
        this.counter_vals[index] = next_counter_value(this.counter_vals[index],
                                                      this.type);
    } else {
        // No counter_vals updated if index is out of range.
        // See below for optional debug information to record.
    }
}
```

Optional debugging information that may be kept if an `index` value is
out of range includes:

- Number of times this occurs.
- A FIFO of the first N out-of-range index values that occur, where N
  is implementation-defined (e.g. it might only be 1).  Extra
  information to identify which `count()` method call in the P4
  program had the out-of-range `index` value is also recommended.


### Direct Counter

```
[INCLUDE=psa.p4:DirectCounter_extern]
```

A `DirectCounter` instance must appear in the list of values of the
`psa_direct_counters` table attribute for exactly one table.  We call
this table the `DirectCounter` instance's "owner".  It is an error to
call the `count` method for a `DirectCounter` instance anywhere except
inside an action of its owner table.

The counter value updated by an invocation of `count` is always the
one associated with the table entry that matched.

TBD: How to describe which counter value is updated for tables with
action profiles and direct counters?  Or should this combination even
be allowed?

An action of an owner table need not have `count` method calls for all
of the `DirectCounter` instances that the table owns.  You must use an
explicit `count()` method call on a `DirectCounter` to update it,
otherwise its state will not change.

An example implementation for the `DirectCounter` extern is
essentially the same as the one for `Counter`.  Since there is no
`index` parameter to the `count` method, there is no need to check for
whether it is in range.

The rules here mean that an action that calls `count` on a
`DirectCounter` instance may only be an action of that instance's one
owner table.  If you want to have a single action `A` that can be
invoked by multiple tables, you can still do so by having a unique
action for each such table with a `DirectCounter`, where each such
action in turn calls action `A`, in addition to any `count`
invocations they have.

A `DirectCounter` instance must have a counter value associated with
its owner table that is updated when there is a default action
assigned to the table, and a search of the table results in a miss.
If there is no default action assigned to the table, then there need
not be any counter updated when a search of the table results in a
miss.

By "a default action is assigned to a table", we mean that either the
table has a `default_action` table property with an action assigned to
it in the P4 program, or the control plane has made an explicit call
to assign the table a default action.  If neither of these is true,
then there is no default action assigned to the table.

TBD: Verify that the method of reading this default action counter
state is documented for the control plane API.  I believe that Antonin
Bas said that it can be accessed using the same API call used to read
a `DirectCounter` value associated with a table entry, except that the
key in the API call should be empty.

TBD: Should a single table be restricted to have at most one
DirectCounter associated with it, or should it be allowed to have more
than one?


### Example program using counters

The following partial P4 program demonstrates the instantiation and
updating of `Counter` and `DirectCounter` externs.

```
[INCLUDE=examples/psa-example-counters.p4:Counter_Example_Part1]

[INCLUDE=examples/psa-example-counters.p4:Counter_Example_Part2]
```

## Meters { #sec-meters }

Meters (RFC 2698) are a more complex mechanism for keeping statistics
about packets, most often used for dropping
or "marking" packets that exceed an average packet or bit rate.  To
mark a packet means to change one or more of its quality of service
values in packet headers such as the 802.1Q PCP (priority code point)
or DSCP (differentiated service code point) bits within the IPv4 or
IPv6 type of service byte.  The meters specified in the PSA are
3-color meters.

PSA meters do not require any particular drop or marking actions, nor
do they automatically implement those behaviors for you.  Meters keep
enough state, and update their state during `execute()` method calls,
in such a way that they return a `GREEN` (also known as conform),
`YELLOW` (exceed), or `RED` (violate) result.  See RFC 2698 for details on the
conditions under which one of these three results is returned.  The P4
program is responsible for examining that returned result, and making
changes to packet forwarding behavior as a result.
The value returned by an uninitialized meter shall be GREEN. This is in
accordance with the P4Runtime specification.


RFC 2698 describes "color aware" and "color blind" variations of
meters.  The `Meter` and `DirectMeter` externs implement both.  The
only difference is in which `execute` method you use when updating
them.  See the comments on the `extern` definitions below.

Similar to counters, there are two flavors of meters: indexed and
direct.  (Indexed) meters are addressed by index, while direct meters
always update a meter state corresponding to the matched table entry
or action, and from the control plane API are addressed using
P4Runtime table entry as key.

There are many other similarities between counters and meters,
including:

- The number of independently updatable meter values.
- Where meter updates are allowed in a P4 program.
- For `BYTES` type meters, the packet length used in the update is
  determined by the PSA implementation, and can vary from one PSA
  implementation to another.

Further similarities between direct counters and direct meters
include:

- `DirectMeter` `execute` method calls must be performed within
  actions invoked by the table that owns the `DirectMeter` instance.
  It is optional for such an action to call the `execute` method.
- There must be a meter state associated with a `DirectMeter`
  instance's owner table, that can be updated when the table result is
  a miss.  As for a `DirectCounter`, this state only needs to exist if
  a default action is assigned to the table.

The table attribute to specify that a table owns a `DirectMeter`
instance is `psa_direct_meters`.  The value of this table attribute is
a list of meter instances.

As for counters, if you call the `execute(idx)` method on an indexed
meter and `idx` is at least the number of meter states, so `idx` is
out of range, no meter state is updated.  The `execute` call still
returns a value of type `MeterColor_t`, but the value is undefined --
programs that wish to have predictable behavior across implementations
must not use the undefined value in a way that affects the output
packet or other side effects.  The example code below shows one way to
achieve predictable behavior.  Note that this undefined behavior
cannot occur if the value of `n_meters` of an indexed meter is $2^W$,
and the type `S` used to construct the meter is `bit<W>`, since the
index value could never be out of range.

```
#define METER1_SIZE 100
Meter<bit<7>>(METER1_SIZE, MeterType_t.BYTES) meter1;
bit<7> idx;
MeterColor_t color1;

// ... later ...

if (idx < METER1_SIZE) {
    color1 = meter1.execute(idx, MeterColor_t.GREEN);
} else {
    // If idx is out of range, use a default value for color1.  One
    // may also choose to store an error flag in some metadata field.
    color1 = MeterColor_t.RED;
}
```

Any implementation will have a finite range that can be specified for
the Peak Burst Size and Committed Burst Size.  An implementation
should document the maximum burst sizes they support, and if the
implementation internally truncates the values that the control plane
requests to something more coarse than any number of bytes, that
should also be documented.  It is recommended that the maximum burst
sizes be allowed as large as the number of bytes that can be
transmitted across the implementation's maximum speed port in 100
milliseconds.

Implementations will also have finite ranges and precisions that they
support for the Peak Information Rate and Committed Information Rate.
An implementation should document the maximum rate it supports, as
well as the precision it supports for implementing requested rates.
It is recommended that the maximum rate supported be at least the rate
of the implementation's fastest port, and that the actual implemented
rate should always be within plus or minus 0.1% of the requested rate.

### Meter types

```
[INCLUDE=psa.p4:MeterType_defn]
```

### Meter colors

```
[INCLUDE=psa.p4:MeterColor_defn]
```

### Meter

```
[INCLUDE=psa.p4:Meter_extern]
```

### Direct Meter

```
[INCLUDE=psa.p4:DirectMeter_extern]
```

## Registers { #sec-registers }

Registers are stateful memories whose values can be read and written
during packet forwarding under the control of the P4 program.  They
are similar to counters and meters in that their state can be modified
as a result of processing packets, but they are far more general in
the behavior they can implement.

Although you may not use register contents directly in table match
keys, you may use the `read()` method call on the right-hand side of
an assignment statement, which retrieves the current value of the
register.  You may copy the register value into metadata, and it is
then available for matching in subsequent tables.
The value returned by an uninitialized register is undefined. If a target
implementation chooses to return some value, the PSA recommends the
value should be 0.

A simple usage example might be to verify that a "first packet" was
seen for a particular type of flow.  A register cell would be
allocated to the flow, initialized to "clear".  When the protocol
signaled a "first packet", the table would match on this value and
update the flow's cell to "marked".  Subsequent packets in the flow
could would be mapped to the same cell; the current cell value would
be stored in metadata for the packet and a subsequent table could
check that the flow was marked as active.

```
[INCLUDE=psa.p4:Register_extern]
```

Another example using registers is given below.  It implements a
packet and byte counter, where the byte counter can be updated by a
packet length specified in the P4 program, rather than one chosen by
the PSA implementation.

```
[INCLUDE=examples/psa-example-register2.p4:Register_Example2_Part1]

[INCLUDE=examples/psa-example-register2.p4:Register_Example2_Part2]
```

Note the use of the `@atomic` annotation in the block enclosing the
`read()` and `write()` method calls on the `Register` instance.  It is
expected to be common that register accesses will need the `@atomic`
annotation around portions of your program in order to behave as you
desire.  As stated in the P4_16 specification, without the `@atomic`
annotation in this example, an implementation is allowed to process
two packets `P1` and `P2` in parallel, and perform the register access
operations in this order:

```
    // Possible order of operations for the example program if the
    // @atomic annotation is _not_ used.

    tmp = port_pkt_ip_bytes_in.read(istd.ingress_port);  // for packet P1
    tmp = port_pkt_ip_bytes_in.read(istd.ingress_port);  // for packet P2

    // At this time, if P1 and P2 came from the same ingress_port,
    // each of their values of tmp are identical.

    update_pkt_ip_byte_count(tmp, hdr.ipv4.totalLen);    // for packet P1
    update_pkt_ip_byte_count(tmp, hdr.ipv4.totalLen);    // for packet P2

    port_pkt_ip_bytes_in.write(istd.ingress_port, tmp);  // for packet P1
    port_pkt_ip_bytes_in.write(istd.ingress_port, tmp);  // for packet P2
    // The write() from packet P1 is lost.
```

Since different implementations may have different upper limits on the
complexity of code that they will accept within an `@atomic` block, we
recommend you keep them as small as possible, subject to maintaining
your desired correct behavior.

Individual counter and meter method calls need not be enclosed in
`@atomic` blocks to be safe -- they guarantee atomic behavior of their
individual method calls, without losing any updates.

As for indexed counters and meters, access to an index of a register
that is at least the size of the register is out of bounds.  An out of
bounds write has no effect on the state of the system.  An out of
bounds read returns an undefined value.  See the example in Section
[#sec-meters] for one way to write code to guarantee avoiding this
undefined behavior.  Out of bounds register accesses are impossible
for a register instance with type `S` declared as `bit<W>` and size
$2^W$ entries.


## Random

The `Random` extern provides generation of pseudo-random numbers in a
specified range with a uniform distribution.  If one wishes to
generate numbers with a non-uniform distribution, you may do so by
first generating a uniformly distributed random value, and then using
appropriate table lookups and/or arithmetic on the resulting value to
achieve the desired distribution.

An implementation is not required to produce cryptographically strong
pseudo-random number generation.  For example, a particularly
inexpensive implementation might use a linear feedback shift register
to generate values.

```
[INCLUDE=psa.p4:Random_extern]
```


## Action Profile

Action profiles are used as table implementation attributes.

Action profiles provide a mechanism to populate table entries
with action specifications that have been defined outside the table entry
specification. An action profile extern can be instantiated as
a resource in the P4 program. A table that uses this action profile
must specify its implementation attribute as the action profile
instance.

~ Figure { #fig-ap; caption: "Action profiles in PSA"; page-align: here; }
![ap]
~
[ap]: action_profile.png { width: 75%; }

Figure [#fig-ap] contrasts a direct table with a table that has an action
profile implementation. A direct table, as seen in Figure [#fig-ap] (a) contains
the action specification in each table entry. In this example, the table has a
match key consisting of an LPM on header field `h.f`. The action is to set the
port. As we can see, entries t1 and t3 have the same action, i.e. to set the
port to 1. Action profiles enable sharing an action across multiple entries by
using a separate table as shown in Figure [#fig-ap] (b).

A table with an action profile implementation has entries that point to a member
reference instead of directly defining an action specification. A mapping from
member references to action specifications is maintained in a separate table
that is part of the action profile instance defined in the table implementation
attribute. When a table with an action profile implementation is applied, the
member reference is resolved and the corresponding action specification is
applied to the packet.

Action profile members may only specify action types defined in the `actions`
attribute of the implemented table. An action profile instance may be shared
across multiple tables only if all such tables define the same set of actions
in their `actions` attribute. Tables with an action profile implementation
cannot define a default action. The default action for such tables is implicitly
set to `NoAction`.

The control plane can add, modify or delete member entries for a
given action profile instance. The controller-assigned member reference
must be unique in the scope of the action profile instance. An
action profile instance may hold at most `size` entries as defined in the
constructor parameter. Table entries must specify the action using the
controller-assigned reference for the desired member entry. Directly specifying
the action as part of the table entry is not allowed for tables with an
action profile implementation.

```
[INCLUDE=psa.p4:ActionProfile_extern]
```

### Action Profile Example
The P4 control block `Ctrl` in the example below instantiates an
action profile `ap` that can contain at most 128 member entries. Table
`indirect` uses this instance by specifying the implementation attribute.
The control plane can add member entries to `ap`, where each member can
specify either a `foo` or `NoAction` action. Table entries for `indirect`
table must specify the action using the controller-assigned member reference.

```
control Ctrl(inout H hdr, inout M meta) {

  action foo() { meta.foo = 1; }

  action_profile ap(32w128);

  table indirect {
    key = {hdr.ipv4.dst_address: exact;}
    actions = { foo; NoAction; }
    implementation = ap;
  }

  apply {
    indirect.apply();
  }
}
```


## Action Selector

Action selectors are used as table implementation attributes.

Action selectors implement yet another mechanism to populate table
entries with action specifications that have been defined outside the
table entry. They are more powerful than action profiles because they also
provide the ability to dynamically select the action specification to apply
upon maching a table entry. An action selector extern can be instantiated as
a resource in the P4 program, similar to action profiles. Furthermore,
a table that uses this action selector must specify its implementation attribute
as the action selector instance.

~ Figure { #fig-as; caption: "Action selectors in PSA"; page-align: here; }
![as]
~
[as]: action_selector.png { width: 90%; }

Figure [#fig-as] illustrates a table that has an action selector implementation.
In this example, the table has a match key consisting of an LPM on header field
`h.f`. A second match type `selector` is used to define the fields that are
used to look up the action specification from the selector at runtime.

A table with an action action selector implementation consists of entries that
point to either an action profile member reference or an action profile group
reference. An action selector instance can be logically visualized as two tables
as shown in Figure [#fig-as]. The first table contains a mapping from group
references to a set of member references. The second table contains a mapping
from member references to action specifications.

When a packet matches a table entry at runtime, the controller-assigned
reference of the action profile member or group is read. If the entry points to
a member then the corresponding action specification is applied to the packet.
However, if the entry points to a group, a dynamic selection algorithm is used
to select a member from the group, and the action specification
corresponding to that member is applied. The dynamic selection algorithm is
specified as a parameter when instantiating the action selector.

Action selector members may only specify action types defined
in the `actions` attribute of the implemented table. All actions in a group must be
of the same type. The action parameters for actions in the same group are allowed
to differ, and the action of different groups in a selector may be different.
An action selector instance may be shared across multiple tables only if all such
tables define the same set of actions in their `actions` attribute. Furthermore,
the selector match fields for such tables must be identical and must be specified
in the same order across all tables sharing the selector. Tables with an action
selector implementation cannot define a default action. The default action for
such tables is implicitly set to `NoAction`.

The dynamic selection algorithm requires a field list as an input for generating
the index to a member entry in a group. This field list is created by using the
match type `selector` when defining the table match key. The match fields of
type `selector` are composed into a field list in the order they are specified.
The composed field list is passed as an input to the action selector
implementation. It is illegal to define a `selector` type match field if the
table does not have an action selector implemenation.

The control plane can add, modify or delete member and group entries for a
given action selector instance. An action selector instance may hold atmost
`size` member entries as defined in the constructor parameter. The number of
groups may be atmost the size of the table that is implemented by the selector.
Table entries must specify the action using a reference to the desired member
or group entry. Directly specifying the action as part of the table entry is not
allowed for tables with an action selector implementation.

```
[INCLUDE=psa.p4:ActionSelector_extern]
```
### Action Selector Example
The P4 control block `Ctrl` in the example below instantiates an
action selector `as` that can contain at most 128 member entries. The
action selector uses a crc16 algorithm with output width of 10 bits
to select a member entry within a group.

Table `indirect_with_selection` uses this instance by specifying the
implementation attribute as shown. The control plane can add member and group
entries to `as`. Each member can specify either a `foo` or `NoAction` action.
When programming the table entries, the control plane *does not* include the
fields of match type `selector` in the match key. The selector match fields are
instead used to compose a list that is passed to the action selector instance.
In the example below, the list {hdr.ipv4.src_address, hdr.ipv4.protocol} is
passed as input to the crc16 hash algorithm used for dynamic member selection
by action selector `as`.

```
control Ctrl(inout H hdr, inout M meta) {

  action foo() { meta.foo = 1; }

  action_selector as(HashAlgorithm.crc16, 32w128, 32w10);

  table indirect_with_selection {
    key = {
      hdr.ipv4.dst_address: exact;
      hdr.ipv4.src_address: selector;
      hdr.ipv4.protocol: selector;
    }
    actions = { foo; NoAction; }
    implementation = as;
  }

  apply {
    indirect_with_selection.apply();
  }
}
```


## Parser Value Sets

A parser value set is a named set of values that may be used during
packet header parsing time to make decisions.  You may use control
plane API calls to add values to a set, and remove values from a set,
at run time, much like P4 tables.  Unlike tables, they may not have
actions associated with them.  They may only be used to determine
whether a particular value is in the set, returning a Boolean value.
That Boolean value can then be used in a `select` statement to control
parsing (see examples below).

```
[INCLUDE=psa.p4:ValueSet_extern]
```

The control plane API excerpt above is intended to be added as part of
the P4Runtime API[^P4RuntimeAPI].

[^P4RuntimeAPI]: The P4Runtime API, defined as a Google Protocol
    Buffer `.proto` file, can be found at
    <https://github.com/p4lang/PI/blob/master/proto/p4/p4runtime.proto>

The control plane API for a `ValueSet` is similar to that of a table,
except only match fields may be specified, with no actions.  This
includes API calls that specify ternary or range matching, although
for `ValueSet`s these do not require specifying any priority values,
since the only result of a `ValueSet` `is_member` call is "in the set"
or "not in the set".

If a PSA target can do so, it should implement control plane API calls
involving ternary or range matching using ternary or range matching
capabilities in the target, consuming the minimal table entries
possible.

However, a PSA target is allowed to implement such control plane API
calls by "expanding" them into as many exact match entries as needed
to have the same behavior.  For example, a control plane API call
adding all values in the range 5 through 8 may be implemented as
adding the four separate exact match values 5, 6, 7, and 8.

The parser definition below shows an example that uses two `ValueSet`
instances called `tpid_types` and `trill_types`.

```
[INCLUDE=examples/psa-example-value-sets.p4:ValueSet_Example_1]
```

The second example (below) has the same parsing behavior as the
example above, but combines the two parse states
`dispatch_tpid_value_set` and `dispatch_trill_value_set` into one.

```
[INCLUDE=examples/psa-example-value-sets2.p4:ValueSet_Example_2]
```

The third example (below) demonstrates one way to have a `ValueSet`
that matches on multiple fields, by making the type `D` a `struct`
containing multiple bit vectors.

```
[INCLUDE=examples/psa-example-value-sets3.p4:ValueSet_Example_3]
```

A PSA compliant implementation is not required to support any use of a
`ValueSet` `is_member` method call return value, other than directly
inside of a `select` expression.  For example, a program fragment like
the one shown below may be rejected, and thus P4 programmers striving
for maximum portability should avoid writing such code.
```
    bool is_tpid = tpid_types.is_member(parsed_hdr.ethernet.etherType);

    is_tpid = is_tpid && (parsed_hdr.ethernet.dstAddr[47:40] == 0xfe);
    transition select(is_tpid) {
        // ...
```


## Timestamps

A PSA implementation provides an `ingress_timestamp` value for every
packet in the ingress control block, as a field in the struct with
type `psa_ingress_input_metadata_t`.  This timestamp should be close
to the time that the first bit of the packet arrived to the device, or
alternately, to the time that the device began parsing the packet.
This timestamp is _not_ automatically included with the packet in the
egress control block.  A P4 program wishing to use the value of
`ingress_timestamp` in egress code must copy it to a user-defined
metadata field that reaches egress.

A PSA implementation also provides an `egress_timestamp` value for
every packet in the egress control block, as a field of the struct
with type `psa_egress_input_metadata_t`.

One expected use case for timestamps is to store them in tables or
`Register` instances to implement checking for timeout events for
protocols, where precision on the order of milliseconds is sufficient
for most protocols.

Another expected use case is INT (Inband Network Telemetry[^INT]),
where precision on the order of microseconds or smaller is necessary
to measure queueing latencies that differ by those amounts.  It takes
only 0.74 microseconds to transmit a 9 Kbyte Ethernet jumbo frame on a
100 gigabit per second link.

[^INT]: <http://p4.org/p4/inband-network-telemetry>

For these applications, it is recommended that an implementation's
timestamp increments at least once every microsecond.  Incrementing
once per clock cycle in an ASIC or FPGA implementation would be a
reasonable choice.  The timestamp should increment at a constant rate
over time.  For example, it should not be a simple count of clock
cycles in a device that implements dynamic frequency
scaling[^DynamicFrequencyScaling].

[^DynamicFrequencyScaling]: <https://en.wikipedia.org/wiki/Dynamic_frequency_scaling>

Timestamps are of type `Timestamp_t`, which is type `bit<W>` for a
value of `W` defined by the implementation.  Timestamps are expected
to wrap around during the normal passage of time.  It is recommended
that an implementation pick a rate of advance and a bit width such
that wrapping around occurs at most once every hour.  Making the wrap
time this long (or longer) makes timestamps more useful for several
use cases.

- Checking for timeouts of protocol hello / keep-alive traffic that is
  on the order of seconds or minutes.
- If timestamps are placed into packets without converting them to
  other formats, then external data analysis systems using those
  timestamps will in many cases need to do so, e.g. to compare
  timestamps stored in packets by different PSA devices.  These
  systems will need different formulas and/or parameters to perform
  this conversion for each wrap period, or to add extra external time
  references to the recorded data.  The extra data required for
  accurate conversion is lower, and the likelihood of conversion
  mistakes is lower, if the timestamp values wrap less often.
- If timestamps are converted to other formats within a P4 program, it
  will need access to parameters that are likely to change every wrap
  time, e.g. at least a "base value" to add some calculated value to.
  A straightforward way to do this requires the control plane to
  update these values at least once or twice per timestamp wrap time.
- Programs that wish to use `(egress_timestamp - ingress_timestamp)`
  to calculate the queueing latency experienced by a packet need the
  wrap time to exceed the maximum queueing latency.

Examples of the number of bits required for wrap times of at least one
hour:

- A 32-bit timestamp advancing by 1 per microsecond takes 1.19 hours
  to wrap.
- A 42-bit timestamp advancing by 1 per nanosecond takes 1.22 hours to
  wrap.

A PSA implementation is not required to implement time
synchronization, e.g. via PTP[^PTP] or NTP[^NTP].

[^PTP]: <https://en.wikipedia.org/wiki/Precision_Time_Protocol>
[^NTP]: <https://en.wikipedia.org/wiki/Network_Time_Protocol>

TBD: This text has been written assuming that it is more important for
timestamps to be increasing at a constant rate, with no sudden "jumps"
due to time synchronization events.  Is this what people want from
timestamps?

TBD: Some time synchronization methods avoid sudden "jumps" by
temporarily speeding up or slowing down the rate of increase by a
small percentage, until the desired synchronization is achieved.
(TBD: which ones?  citation?).  Would anyone mind if PSA
implementations were allowed to do this with their timestamp values?

The control plane API excerpt below is intended to be added as part of
the P4Runtime API[^P4RuntimeAPI].

TBD: Antonin Bas suggests exposing 'switch capabilities' type of
information like that shown below not via the P4Runtime API, but
instead via Openconfig data models.  Ask him for a more appropriate
way to document this in the PSA spec.

```
// The TimestampInfo and Timestamp messages should be added to the
// "oneof" inside of message "Entity".

// TimestampInfo is only intended to be read.  Attempts to update this
// entity have no effect, and should return an error status that the
// entity is read only.

message TimestampInfo {
  // The number of bits in the device's `Timestamp_t` type.
  uint32 size_in_bits = 1;
  // The timestamp value of this device increments
  // `increments_per_period` times every `period_in_seconds` seconds.
  uint64 increments_per_period = 2;
  uint64 period_in_seconds = 3;
}

// The timestamp value can be read or written.  Note that if there are
// already timestamp values stored in tables or `Register` instances,
// they will not be updated as a result of writing this timestamp
// value.  Writing the device timestamp is intended only for
// initialization and testing.

message Timestamp {
  bytes value = 1;
}
```

For every packet `P` that is processed by ingress and then egress,
with the minimum possible latency in the packet buffer, it is
guaranteed that the `egress_timestamp` value for that packet will be
the same as, or slightly larger than, the `ingress_timestamp` value
that the packet was assigned on ingress.  By "slightly larger than",
we mean that the difference `(egress_timestamp - ingress_timestamp)`
should be a reasonably accurate estimate of this minimum possible
latency through the packet buffer, perhaps truncated down to 0 if
timestamps advance more slowly than this minimum latency.

Consider two packets such that at the same time (e.g. the same clock
cycle), one is assigned its value of `ingress_timestamp` near the time
it begins parsing, and the other is assigned its value of
`egress_timestamp` near the time that it begins its egress processing.
It is allowed that these timestamps differ by a few tens of
nanoseconds (or by one "tick" of the timestamp, if one tick is larger
than that time), due to practical difficulties in making them always
equal.

Recall that the binary operators `+` and `-` on the `bit<W>` type in
P4 are defined to perform wrap-around unsigned arithmetic.  Thus even
if a timestamp value wraps around from its maximum value back to 0,
you can always calculate the number of ticks that have elapsed from
timestamp $t1$ until timestamp $t2$ using the expression $(t2 - t1)$
(if more than $2^W$ ticks have elapsed, there will be aliasing of the
result).  For example, if timestamps were $W >= 4$ bits in size,
$t1=2^{W}-5$, and $t2=3$, then $(t2-t1)=8$.

It is sometimes useful to minimize storage costs by discarding some
bits of a timestamp value in a P4 program for use cases that do not
need the full wrap time or precision.  For example, an application
that only needs to detect protocol timeouts with an accuracy of 1
second can discard the least significant bits of a timestamp that
change more often than every 1 second.

Another example is an application that needed full precision of the
least significant bits of a timestamp, but the combination of the
control plane and P4 program are designed to examine all entries of a
`Register` array where these partial timestamps are stored more often
than once every 5 seconds, to prevent wrapping.  In that case, the P4
program could discard the most significant bits of the timestamp so
that the remaining bits wrap every 8 seconds, and store those partial
timestamps in the `Register` instance.


# Programmable blocks { #sec-programmable-blocks }

The following declarations provide a template for the programmable
blocks in the PSA. The P4 programmer is responsible for
implementing controls that match these interfaces and instantiate
them in a package definition.

It uses the same user-defined metadata type `IM` and header type `IH`
for all ingress parsers and control blocks.  The egress parser and
control blocks can use the same types for those things, or different
types, as the P4 program author wishes.

```
[INCLUDE=psa.p4:Programmable_blocks]
```


# Appendix: Implementation of the `InternetChecksum` extern

Besides RFC 1461, RFC 1071 and RFC 1141 contain useful tips on
efficiently computing the Internet checksum, especially in software
implementations.

Here we give reference implementations for the methods of the
`InternetChecksum` extern, specified with the syntax and semantics of
P4~16~, with extensions of a `for` loop and a `return` statement for
returning a value from a function.

The minimum internal state necessary for one instance of an
`InternetChecksum` object is a 16-bit bit vector, here called `sum`.

```
// This is one way to perform a normal one's complement sum of two
// 16-bit values.
bit<16> ones_complement_sum(in bit<16> x, in bit<16> y) {
    bit<17> ret = (bit<17>) x + (bit<17>) y;
    if (ret[16:16] == 1) {
        ret = ret + 1;
    }
    return ret[15:0];
}

bit<16> sum;

void clear() {
    sum = 0;
}

// Restriction: data is a multiple of 16 bits long
void update<T>(in T data) {
    bit<16> d;
    for (each 16-bit aligned piece d of data) {
        sum = ones_complement_sum(sum, d);
    }
}

// Restriction: data is a multiple of 16 bits long
void remove<T>(in T data) {
    bit<16> d;
    for (each 16-bit aligned piece d of data) {
        // ~d is the negative of d in one's complement arithmetic.
        sum = ones_complement_sum(sum, ~d);
    }
}

// The Internet checksum is the one's complement _of_ the one's
// complement sum of the relevant parts of the packet.  The methods
// above calculate the one's complement sum of the parts in the
// variable 'sum'.  get() returns the bitwise negation of 'sum', which
// is the one's complement of 'sum'.

bit<16> get() {
    return ~sum;
}
```<|MERGE_RESOLUTION|>--- conflicted
+++ resolved
@@ -788,17 +788,11 @@
 RFC 1624](https://tools.ietf.org/html/rfc1624) for details.
 
 ```
-<<<<<<< HEAD
 [INCLUDE=psa.p4:InternetChecksum_extern]    
 ```            
     
 ### InternetChecksum examples { #sec-checksum-examples }
-=======
-[INCLUDE=psa.p4:InternetChecksum_extern]
-```
-
-### Checksum examples { #sec-checksum-examples }
->>>>>>> 0f19634b
+
 
 The partial program below demonstrates one way to use the `InternetChecksum`
 extern to verify whether the checksum field in a parsed IPv4 header is
